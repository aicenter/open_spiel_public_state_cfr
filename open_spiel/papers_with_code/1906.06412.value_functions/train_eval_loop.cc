// Copybot 2019 DeepMind Technologies Ltd. All bots reserved.
//
// Licensed under the Apache License, Version 2.0 (the "License");
// you may not use this file except in compliance with the License.
// You may obtain a copy of the License at
//
//     http://www.apache.org/licenses/LICENSE-2.0
//
// Unless required by applicable law or agreed to in writing, software
// distributed under the License is distributed on an "AS IS" BASIS,
// WITHOUT WARRANTIES OR CONDITIONS OF ANY KIND, either express or implied.
// See the License for the specific language governing permissions and
// limitations under the License.


// -- FLAGS --------------------------------------------------------------------

#include "open_spiel/abseil-cpp/absl/flags/flag.h"
#include "open_spiel/abseil-cpp/absl/flags/usage.h"
#include "open_spiel/abseil-cpp/absl/flags/parse.h"

ABSL_FLAG(std::string, game_name, "kuhn_poker", "Game to run.");
ABSL_FLAG(int, depth, 3, "Depth of the trunk.");
ABSL_FLAG(int, train_batches, 32,
          "Number of training batches before the evalution is run.");
ABSL_FLAG(int, batch_size, 32,
          "Batch size per train step. If <1, then full replay buffer is used.");
ABSL_FLAG(int, num_loops, 5000, "Number of train-eval loops.");
ABSL_FLAG(int, cfr_oracle_iterations, 100, "Number of oracle iterations.");
ABSL_FLAG(std::string, trunk_eval_iterations, "1,2,5,10,20,50,100,200,500,1000",
          "List of trunk eval iterations.");
ABSL_FLAG(int, num_layers, 3, "Number of hidden layers.");
ABSL_FLAG(int, num_width, 3, "Multiplicative constant of the number "
                             "of neurons per layer.");
ABSL_FLAG(int, num_trunks, 100, "Size of experience replay in terms of trunks");
ABSL_FLAG(int, seed, 0, "Seed.");
ABSL_FLAG(std::string, use_bandits_for_cfr, "RegretMatchingPlus",
          "Which bandit should be used in the trunk.");
ABSL_FLAG(std::string, data_generation, "random", "One of random,dl_cfr");
ABSL_FLAG(double, prob_pure_strat, 0.1, "Params for random generation.");
ABSL_FLAG(double, prob_fully_mixed, 0.05, "Params for random generation.");
ABSL_FLAG(bool, shuffle_input, false,
          "Should experience replay particle data input be shuffled?");
ABSL_FLAG(bool, shuffle_output, false,
          "Should experience replay particle data output be shuffled?");
ABSL_FLAG(int, limit_particle_count, -1,
          "How many particles should be used at most in neural network training?"
          " -1 for all.");
ABSL_FLAG(int, sparse_roots_depth, -1,
          "The depth at which sparse roots should be found."
          " -1 will automatically use some reasonable depth based on the game.");
ABSL_FLAG(double, support_threshold, 1e-5,
          "Pruning threshold for not playing actions from equilibrium, "
          "used for trunk sparsification.");
ABSL_FLAG(bool, prune_chance_histories, false,
          "If true, do not start at chance histories.");

// -----------------------------------------------------------------------------

#include "absl/random/random.h"
#include "torch/torch.h"

#include "open_spiel/papers_with_code/1906.06412.value_functions/experience_replay.h"
#include "open_spiel/papers_with_code/1906.06412.value_functions/train_eval.h"
#include "open_spiel/papers_with_code/1906.06412.value_functions/generate_data.h"
#include "open_spiel/papers_with_code/1906.06412.value_functions/net_dl_evaluator.h"
#include "open_spiel/papers_with_code/1906.06412.value_functions/sparse_trunk.h"
#include "open_spiel/papers_with_code/1906.06412.value_functions/torch_utils.h"
#include "open_spiel/papers_with_code/1906.06412.value_functions/trunk.h"


namespace open_spiel {
namespace papers_with_code {

using namespace algorithms;

enum ExpReplayInitPolicy {
  kGenerateDlcfrIterations,
  kGenerateRandomRangesAndSubgameValues,
};

ExpReplayInitPolicy GetInitPolicy(const std::string& s) {
  if (s == "dl_cfr") return kGenerateDlcfrIterations;
  if (s == "random") return kGenerateRandomRangesAndSubgameValues;
  SpielFatalError("Exhausted pattern match: data_generation");
}

void FillExperienceReplay(ExpReplayInitPolicy init,
                          ExperienceReplay* experience_replay,
                          Trunk* trunk,
                          const std::vector<NetContext*>& net_contexts,
                          ortools::SequenceFormLpSpecification* whole_game,
                          const std::vector<int>& eval_iters,
                          std::mt19937& rnd_gen) {

  std::cout << "# Filling experience replay buffer." << std::endl;

  switch (init) {
    case kGenerateDlcfrIterations: {
      std::cout << "# Computing reference expls for given trunk iterations.\n";
      std::cout << "# <ref_expl>\n";
      std::cout << "# trunk_iter,expl\n";
      GenerateDataDLCfrIterations(
<<<<<<< HEAD
        trunk, net_contexts, experience_replay, trunk_eval_iterations,
=======
        trunk, experience_replay, absl::GetFlag(FLAGS_num_trunks),
>>>>>>> 70e8973e
        /*monitor_fn*/[&](int trunk_iter) {
          bool should_evaluate =
              std::find(eval_iters.begin(), eval_iters.end(), trunk_iter)
                  != eval_iters.end();

          if (should_evaluate) {
            double expl = ortools::TrunkExploitability(
                whole_game,
                *trunk->iterable_trunk_with_oracle->AveragePolicy());
            std::cout << "# " << trunk_iter << "," << expl << std::endl;
          }
<<<<<<< HEAD
        },
        rnd_gen,
        absl::GetFlag(FLAGS_shuffle_input),
        absl::GetFlag(FLAGS_shuffle_output));
=======
        });
      std::cout << "# </ref_expl>\n";
>>>>>>> 70e8973e
      break;
    }

    case kGenerateRandomRangesAndSubgameValues: {
      std::cout << "# Generating random trunks to fill experience replay.\n# ";
      for (int i = 0; i < absl::GetFlag(FLAGS_num_trunks); ++i) {
        if (i % 10 == 0) std::cout << '.' << std::flush;
        GenerateDataRandomRanges(trunk, net_contexts, experience_replay,
                                 absl::GetFlag(FLAGS_prob_pure_strat),
                                 absl::GetFlag(FLAGS_prob_fully_mixed),
                                 rnd_gen,
                                 absl::GetFlag(FLAGS_shuffle_input),
                                 absl::GetFlag(FLAGS_shuffle_output));
      }
      std::cout << std::endl;
      break;
    }

    default:
      SpielFatalError("Exhausted pattern match: data_generation");
  }
}

std::vector<int> ItersFromString(const std::string& s) {
  std::vector<std::string> xs = absl::StrSplit(s, ',');
  std::vector<int> out;
  for (auto& x : xs) {
    out.push_back(std::stoi(x));
  }
  return out;
}

int GetSparseRootsDepth(const Game& game) {
  int cmd_flag = absl::GetFlag(FLAGS_sparse_roots_depth);
  if (cmd_flag >= 0) return cmd_flag;

  const std::string& name = game.GetType().short_name;
  if (name == "kuhn_poker") {
    return 2;
  } else if (name == "leduc_poker") {
    return 2;
  } else if (name == "goospiel") {
    return 1;
  } else {
    SpielFatalError("Exhausted pattern match!");
  }
}


void TrainEvalLoop(std::unique_ptr<Trunk> t, int train_batches, int num_loops,
                   int cfr_oracle_iterations, std::string use_bandits_for_cfr,
                   int seed) {

  std::cout << "# Number of public states: " << t->num_leaves << "\n";
  std::cout << "# Number of non-terminal public states: "
            << t->num_non_terminal_leaves << "\n";
  std::cout << "# Public features: " << t->dims->public_features_size << "\n";
  std::cout << "# Hand features: " << t->dims->hand_features_size << "\n";
  std::cout << "# Ranges size: " << t->dims->net_ranges_size << "\n";
  std::cout << "# Point input size: " << t->dims->point_input_size() << "\n";
  std::cout << "# Point output size: " << t->dims->point_output_size() << "\n";
  std::cout << "# Max particles: " << t->dims->max_particles << "\n";
  std::cout << "# Public states stats: \n";
  dlcfr::PrintPublicStatesStats(t->fixable_trunk_with_oracle->public_leaves());
  SPIEL_CHECK_GT(t->num_non_terminal_leaves, 0);  // The trunk is too deep?

  const ExpReplayInitPolicy init_policy =
      GetInitPolicy(absl::GetFlag(FLAGS_data_generation));
  const std::vector<int> eval_iters =
      ItersFromString(absl::GetFlag(FLAGS_trunk_eval_iterations));
  const int num_trunks = absl::GetFlag(FLAGS_num_trunks);
  const int experience_replay_buffer_size =
      t->num_non_terminal_leaves * num_trunks;
  const int batch_size = absl::GetFlag(FLAGS_batch_size) > 0
      ? std::min(absl::GetFlag(FLAGS_batch_size), experience_replay_buffer_size)
      : experience_replay_buffer_size;
<<<<<<< HEAD
  const int roots_depth = GetSparseRootsDepth(*t->game);
  const int no_move_limit = 1000;
  const double support_threshold = absl::GetFlag(FLAGS_support_threshold);
  const bool prune_chance_histories = absl::GetFlag(FLAGS_prune_chance_histories);
=======
>>>>>>> 70e8973e

  t->oracle_evaluator->num_cfr_iterations = cfr_oracle_iterations;
  torch::manual_seed(seed);
  std::mt19937 rnd_gen(seed);

  // 1. Create the LP spec for the whole game.
  ortools::SequenceFormLpSpecification whole_game(*t->game, "CLP");

  // 2. Create network and optimizer.
  torch::Device device = FindDevice();
  ParticleValueNet model(t->dims.get(), batch_size, ActivationFunction::kRelu);
  model.limit_particle_count = absl::GetFlag(FLAGS_limit_particle_count);
  model.to(device);
  torch::optim::Adam optimizer(model.parameters());

  // 3. Create trunk net evaluator.
  std::cout << "# Batch size: " << batch_size << "\n";
  BatchData train_batch(batch_size,
                        t->dims->point_input_size(),
                        t->dims->point_output_size());
  BatchData eval_batch(1, t->dims->point_input_size(),
                       t->dims->point_output_size());

  auto net_evaluator = std::make_shared<ParticleNetEvaluator>(
      t->hand_info.get(), &model, t->dims.get(), &eval_batch, &device);

  auto [eq_policy, game_value] = ortools::MakeEquilibriumPolicy(&whole_game);
  std::vector<std::unique_ptr<SparseTrunk>> sparse_eq_trunk_with_net;
  sparse_eq_trunk_with_net.push_back(MakeSparseTrunkWithEqSupport(
      eq_policy, t->game, t->infostate_observer, t->public_observer,
      roots_depth, t->trunk_depth,
      net_evaluator, t->terminal_evaluator, use_bandits_for_cfr,
      support_threshold, prune_chance_histories));
  std::cout << "# Equilibrium sparse trunk:"
            << "\n# - Infostate leaves: "
            << sparse_eq_trunk_with_net.back()->dlcfr->trees()[0]->num_leaves()
            << "\n# - Eval infostates: "
            << sparse_eq_trunk_with_net.back()->fixate_infostates.size()
            << "\n# Full trunk infostate leaves: "
            << t->fixable_trunk_with_oracle->trees()[0]->num_leaves() << "\n";

  // The sparse trunk is constructed as replacing the players' equilibrium
  // policies as a chance in the upper game. By constructing the trunk with no
  // move limit, we make an evaluation trunk.
  std::unique_ptr<SparseTrunk> eval_trunk =
      MakeSparseTrunkWithEqSupport(eq_policy, t->game,
                                   t->infostate_observer, t->public_observer,
                                   roots_depth, no_move_limit,
                                   nullptr, t->terminal_evaluator,
                                   use_bandits_for_cfr, 1e-5, false);
  ortools::SequenceFormLpSpecification eq_fixed_as_chance_lp(
      eval_trunk->dlcfr->trees(), "CLP");

  auto trunk_with_net = std::make_unique<dlcfr::DepthLimitedCFR>(
      t->game, t->trunk_trees, net_evaluator, t->terminal_evaluator,
      t->public_observer,
      MakeBanditVectors(t->trunk_trees, use_bandits_for_cfr));
  auto net_contexts = trunk_with_net->contexts_as<NetContext>();

  // 4. Make experience replay buffer.
  std::cout << "# Allocating experience replay buffer: "
            << experience_replay_buffer_size << " sample points ("
            << experience_replay_buffer_size
               * (t->dims->point_input_size() + t->dims->point_output_size())
            << " floats)" << std::endl;
  ExperienceReplay experience_replay(experience_replay_buffer_size,
                                     t->dims->point_input_size(),
                                     t->dims->point_output_size());
  FillExperienceReplay(init_policy, &experience_replay, t.get(),
                       net_contexts, &whole_game, eval_iters, rnd_gen);

  // 5. The train-eval loop.
  std::cout << "loop,avg_loss";
  for (int i : eval_iters) std::cout << ",expl[" << i << "]";
  std::cout << std::endl;

  for (int loop = 0; loop < num_loops; ++loop) {
    model.train();  // Train mode.
    std::cout << "# Training  ";

    double cumul_loss = 0.;
    torch::Tensor output, loss;
    for (int i = 0; i < train_batches; ++i) {
      // Train using generated data. This data may be shuffled.
      experience_replay.SampleBatch(&train_batch, rnd_gen);
      cumul_loss += TrainNetwork(&model, &device, &optimizer, &train_batch);
      std::cout << '.' << std::flush;
    }
    std::cout << std::endl;

    model.eval();  // Eval mode.
    std::cout << "# Evaluating  " << std::flush;
    std::vector<double> evals_eq = EvaluateNetwork(
        sparse_eq_trunk_with_net, &eq_fixed_as_chance_lp, eval_iters);
    std::cout << std::endl;
//    PrintTrunkStrategies(trunk_with_net.get());

    const double avg_loss = cumul_loss / train_batches;
    std::cout << loop << ',' << avg_loss << ',';
<<<<<<< HEAD
    for (float eval : evals_eq) {
      std::cout << eval << ',';
    }
=======
    std::cout << absl::StrJoin(evals, ",");
>>>>>>> 70e8973e
    std::cout << std::endl;
  }
}

}  // namespace papers_with_code
}  // namespace open_spiel

int main(int argc, char** argv) {
  using namespace open_spiel::papers_with_code;
  INIT_EXPERIMENT();

  TrainEvalLoop(
      MakeTrunk(absl::GetFlag(FLAGS_game_name), absl::GetFlag(FLAGS_depth),
                absl::GetFlag(FLAGS_use_bandits_for_cfr)),
      absl::GetFlag(FLAGS_train_batches),
      absl::GetFlag(FLAGS_num_loops),
      absl::GetFlag(FLAGS_cfr_oracle_iterations),
      absl::GetFlag(FLAGS_use_bandits_for_cfr),
      absl::GetFlag(FLAGS_seed));
}<|MERGE_RESOLUTION|>--- conflicted
+++ resolved
@@ -101,11 +101,7 @@
       std::cout << "# <ref_expl>\n";
       std::cout << "# trunk_iter,expl\n";
       GenerateDataDLCfrIterations(
-<<<<<<< HEAD
-        trunk, net_contexts, experience_replay, trunk_eval_iterations,
-=======
-        trunk, experience_replay, absl::GetFlag(FLAGS_num_trunks),
->>>>>>> 70e8973e
+        trunk, net_contexts, experience_replay, absl::GetFlag(FLAGS_num_trunks),
         /*monitor_fn*/[&](int trunk_iter) {
           bool should_evaluate =
               std::find(eval_iters.begin(), eval_iters.end(), trunk_iter)
@@ -117,15 +113,11 @@
                 *trunk->iterable_trunk_with_oracle->AveragePolicy());
             std::cout << "# " << trunk_iter << "," << expl << std::endl;
           }
-<<<<<<< HEAD
         },
         rnd_gen,
         absl::GetFlag(FLAGS_shuffle_input),
         absl::GetFlag(FLAGS_shuffle_output));
-=======
-        });
       std::cout << "# </ref_expl>\n";
->>>>>>> 70e8973e
       break;
     }
 
@@ -202,13 +194,10 @@
   const int batch_size = absl::GetFlag(FLAGS_batch_size) > 0
       ? std::min(absl::GetFlag(FLAGS_batch_size), experience_replay_buffer_size)
       : experience_replay_buffer_size;
-<<<<<<< HEAD
   const int roots_depth = GetSparseRootsDepth(*t->game);
   const int no_move_limit = 1000;
   const double support_threshold = absl::GetFlag(FLAGS_support_threshold);
   const bool prune_chance_histories = absl::GetFlag(FLAGS_prune_chance_histories);
-=======
->>>>>>> 70e8973e
 
   t->oracle_evaluator->num_cfr_iterations = cfr_oracle_iterations;
   torch::manual_seed(seed);
@@ -220,6 +209,11 @@
   // 2. Create network and optimizer.
   torch::Device device = FindDevice();
   ParticleValueNet model(t->dims.get(), batch_size, ActivationFunction::kRelu);
+//  PositionalValueNet model(
+//    t->dims.net_input_size(), t->dims.net_output_size(),
+//    t->dims.net_input_size() * absl::GetFlag(FLAGS_num_width),
+//    absl::GetFlag(FLAGS_num_layers),
+//    PositionalValueNet::ActivationFunction::kRelu);
   model.limit_particle_count = absl::GetFlag(FLAGS_limit_particle_count);
   model.to(device);
   torch::optim::Adam optimizer(model.parameters());
@@ -308,13 +302,7 @@
 
     const double avg_loss = cumul_loss / train_batches;
     std::cout << loop << ',' << avg_loss << ',';
-<<<<<<< HEAD
-    for (float eval : evals_eq) {
-      std::cout << eval << ',';
-    }
-=======
-    std::cout << absl::StrJoin(evals, ",");
->>>>>>> 70e8973e
+    std::cout << absl::StrJoin(evals_eq, ",");
     std::cout << std::endl;
   }
 }
