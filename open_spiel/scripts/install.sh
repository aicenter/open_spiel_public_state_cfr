--- conflicted
+++ resolved
@@ -91,15 +91,10 @@
 # the OpenSpiel team do not control.
 # Feel free to upgrade the version after having checked it works.
 
-<<<<<<< HEAD
 DIR="./pybind11"
 if [[ ! -d ${DIR} ]]; then
-  cached_clone -b 'v2.6.2' --single-branch --depth 1 https://github.com/pybind/pybind11.git ${DIR}
-fi
-
-=======
-[[ -d "./pybind11" ]] || git clone -b smart_holder --single-branch --depth 1 https://github.com/pybind/pybind11.git
->>>>>>> 7d29d4ce
+  cached_clone -b smart_holder --single-branch --depth 1 https://github.com/pybind/pybind11.git ${DIR}
+fi
 # The official https://github.com/dds-bridge/dds.git seems to not accept PR,
 # so we have forked it.
 DIR="open_spiel/games/bridge/double_dummy_solver"
@@ -107,25 +102,15 @@
   cached_clone -b 'develop' --single-branch --depth 1 https://github.com/jblespiau/dds.git ${DIR}
 fi
 
-<<<<<<< HEAD
 DIR="open_spiel/abseil-cpp"
 if [[ ! -d ${DIR} ]]; then
-  cached_clone -b '20200923.1' --single-branch --depth 1 https://github.com/abseil/abseil-cpp.git ${DIR}
-=======
-if [[ ! -d open_spiel/abseil-cpp ]]; then
-  git clone -b '20200923.3' --single-branch --depth 1 https://github.com/abseil/abseil-cpp.git open_spiel/abseil-cpp
->>>>>>> 7d29d4ce
+  cached_clone -b '20200923.3' --single-branch --depth 1 https://github.com/abseil/abseil-cpp.git ${DIR}
 fi
 
 # Optional dependencies.
 DIR="open_spiel/games/hanabi/hanabi-learning-environment"
-<<<<<<< HEAD
-if [[ ${BUILD_WITH_HANABI:-"ON"} == "ON" ]] && [[ ! -d ${DIR} ]]; then
+if [[ ${OPEN_SPIEL_BUILD_WITH_HANABI:-"ON"} == "ON" ]] && [[ ! -d ${DIR} ]]; then
   cached_clone -b 'master' --single-branch --depth 15 https://github.com/deepmind/hanabi-learning-environment.git ${DIR}
-=======
-if [[ ${OPEN_SPIEL_BUILD_WITH_HANABI:-"ON"} == "ON" ]] && [[ ! -d ${DIR} ]]; then
-  git clone -b 'master' --single-branch --depth 15 https://github.com/deepmind/hanabi-learning-environment.git ${DIR}
->>>>>>> 7d29d4ce
   # We checkout a specific CL to prevent future breakage due to changes upstream
   # The repository is very infrequently updated, thus the last 15 commits should
   # be ok for a long time.
@@ -138,48 +123,28 @@
 # http://www.computerpokercompetition.org/downloads/code/competition_server/project_acpc_server_v1.0.42.tar.bz2
 # with the code compiled as C++ within a namespace.
 DIR="open_spiel/games/universal_poker/acpc"
-<<<<<<< HEAD
-if [[ ${BUILD_WITH_ACPC:-"ON"} == "ON" ]] && [[ ! -d ${DIR} ]]; then
+if [[ ${OPEN_SPIEL_BUILD_WITH_ACPC:-"ON"} == "ON" ]] && [[ ! -d ${DIR} ]]; then
   cached_clone -b 'master' --single-branch --depth 1  https://github.com/jblespiau/project_acpc_server.git ${DIR}
-=======
-if [[ ${OPEN_SPIEL_BUILD_WITH_ACPC:-"ON"} == "ON" ]] && [[ ! -d ${DIR} ]]; then
-  git clone -b 'master' --single-branch --depth 1  https://github.com/jblespiau/project_acpc_server.git ${DIR}
->>>>>>> 7d29d4ce
 fi
 
 # Add EIGEN template library for linear algebra.
 # http://eigen.tuxfamily.org/index.php?title=Main_Page
 DIR="open_spiel/eigen/libeigen"
-<<<<<<< HEAD
-if [[ ${BUILD_WITH_EIGEN:-"ON"} == "ON" ]] && [[ ! -d ${DIR} ]]; then
+if [[ ${OPEN_SPIEL_BUILD_WITH_EIGEN:-"ON"} == "ON" ]] && [[ ! -d ${DIR} ]]; then
   cached_clone -b '3.3.7' --single-branch --depth 1  https://gitlab.com/libeigen/eigen.git ${DIR}
-=======
-if [[ ${OPEN_SPIEL_BUILD_WITH_EIGEN:-"ON"} == "ON" ]] && [[ ! -d ${DIR} ]]; then
-  git clone -b '3.3.7' --single-branch --depth 1  https://gitlab.com/libeigen/eigen.git ${DIR}
->>>>>>> 7d29d4ce
 fi
 
 # This GitHub repository contains Nathan Sturtevant's state of the art
 # Hearts program xinxin.
 DIR="open_spiel/bots/xinxin/hearts"
-<<<<<<< HEAD
-if [[ ${BUILD_WITH_XINXIN:-"ON"} == "ON" ]] && [[ ! -d ${DIR} ]]; then
+if [[ ${OPEN_SPIEL_BUILD_WITH_XINXIN:-"ON"} == "ON" ]] && [[ ! -d ${DIR} ]]; then
   cached_clone -b 'master' --single-branch --depth 1  https://github.com/nathansttt/hearts.git ${DIR}
-=======
-if [[ ${OPEN_SPIEL_BUILD_WITH_XINXIN:-"ON"} == "ON" ]] && [[ ! -d ${DIR} ]]; then
-  git clone -b 'master' --single-branch --depth 1  https://github.com/nathansttt/hearts.git ${DIR}
->>>>>>> 7d29d4ce
 fi
 
 # This GitHub repository contains bots from the RoShamBo Programming Competition
 DIR="open_spiel/bots/roshambo/roshambo"
-<<<<<<< HEAD
-if [[ ${BUILD_WITH_ROSHAMBO:-"ON"} == "ON" ]] && [[ ! -d ${DIR} ]]; then
+if [[ ${OPEN_SPIEL_BUILD_WITH_ROSHAMBO:-"ON"} == "ON" ]] && [[ ! -d ${DIR} ]]; then
   cached_clone -b 'open_spiel' --single-branch --depth 1  https://github.com/jhtschultz/roshambo.git ${DIR}
-=======
-if [[ ${OPEN_SPIEL_BUILD_WITH_ROSHAMBO:-"ON"} == "ON" ]] && [[ ! -d ${DIR} ]]; then
-  git clone -b 'open_spiel' --single-branch --depth 1  https://github.com/jhtschultz/roshambo.git ${DIR}
->>>>>>> 7d29d4ce
 fi
 
 # This GitHub repository allows for serialization of custom C++ objects.
