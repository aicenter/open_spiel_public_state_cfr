--- conflicted
+++ resolved
@@ -155,27 +155,8 @@
 # https://developers.google.com/optimization/install/cpp/
 DIR="open_spiel/ortools"
 if [[ ${BUILD_WITH_ORTOOLS:-"ON"} == "ON" ]] && [[ ! -d ${DIR} ]]; then
-<<<<<<< HEAD
-  # You may want to replace this URL according to your system.
-  #
-  # Use version 8 at minimum, due to compatibility between absl library versions
-  # used in OpenSpiel and in OrTools.
-  if [[ "$OSTYPE" == "linux-gnu" ]]; then
-    DOWNLOAD_URL="https://github.com/google/or-tools/releases/download/v8.0/or-tools_ubuntu-18.04_v8.0.8283.tar.gz"
-  elif [[ "$OSTYPE" == "darwin"* ]]; then  # Mac OSX
-    DOWNLOAD_URL="https://github.com/google/or-tools/releases/download/v8.0/or-tools_MacOsX-10.15.7_v8.0.8283.tar.gz"
-  else
-    echo "The OS '$OSTYPE' is not supported (Only Linux and MacOS is). " \
-         "Feel free to contribute the install for a new OS."
-    exit 1
-  fi
-
-  DOWNLOAD_FILE="${DOWNLOAD_CACHE_DIR}/ortools.tar.gz"
-  [[ -f "${DOWNLOAD_FILE}" ]] || wget --show-progress -O "${DOWNLOAD_FILE}" "$DOWNLOAD_URL"
-=======
   DOWNLOAD_FILE="${DOWNLOAD_CACHE_DIR}/ortools.tar.gz"
   [[ -f "${DOWNLOAD_FILE}" ]] || wget --show-progress -O "${DOWNLOAD_FILE}" "${BUILD_WITH_ORTOOLS_DOWNLOAD_URL}"
->>>>>>> fd081e5e
   mkdir "$DIR"
   tar -xzf "${DOWNLOAD_FILE}" --strip 1 -C "$DIR"
 fi
