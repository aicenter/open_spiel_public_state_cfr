#!/usr/bin/env bash

# Copyright 2019 DeepMind Technologies Ltd. All rights reserved.
#
# Licensed under the Apache License, Version 2.0 (the "License");
# you may not use this file except in compliance with the License.
# You may obtain a copy of the License at
#
#     http://www.apache.org/licenses/LICENSE-2.0
#
# Unless required by applicable law or agreed to in writing, software
# distributed under the License is distributed on an "AS IS" BASIS,
# WITHOUT WARRANTIES OR CONDITIONS OF ANY KIND, either express or implied.
# See the License for the specific language governing permissions and
# limitations under the License.

# The following should be easy to setup as a submodule:
# https://git-scm.com/docs/git-submodule

die() {
  echo "$*" 1>&2
  exit 1
}

set -e  # exit when any command fails
set -x  # show evaluation trace

MYDIR="$(dirname "$(realpath "$0")")"

# Calling this file from the project root is not allowed,
# as all the paths here are hard-coded to be relative to it.
#
# So this is not allowed:
# $ ./open_spiel/scripts/install.sh
#
# Instead, just call project-root install.sh file:
# $ ./install.sh
if [[ `basename $MYDIR` == "scripts" ]]; then
  die "Please run ./install.sh from the directory where you cloned the" \
      "project, do not run $0"
fi

# Load all the build settings.
source "${MYDIR}/open_spiel/scripts/global_variables.sh"

# Specify a download cache directory for all external dependencies.
# If a dependency version is updated you may need to clean this directory.
DEFAULT_DOWNLOAD_CACHE_DIR="$MYDIR/download_cache"

# Use the ENV variable if defined, or the default location otherwise.
DOWNLOAD_CACHE_DIR=${DOWNLOAD_CACHE_DIR:-$DEFAULT_DOWNLOAD_CACHE_DIR}

# Create the cache directory.
[[ -d "${DOWNLOAD_CACHE_DIR}" ]] || mkdir "${DOWNLOAD_CACHE_DIR}"

# 1. Clone the external dependencies before installing systen packages, to make
# sure they are present even if later commands fail.
#
# We do not use submodules because the CL versions are stored within Git
# metadata and we do not use Git within DeepMind, so it's hard to maintain.

# Note that this needs Git intalled, so we check for that.
if [[ ! -x `which git` ]]; then
  echo "Did not find git, attempting to install it."
  if [[ "$OSTYPE" == "linux-gnu" ]]; then
    sudo apt-get install git
  elif [[ "$OSTYPE" == "darwin"* ]]; then  # Mac OSX
    brew install git
  else
    echo "The OS '$OSTYPE' is not supported (Only Linux and MacOS is). " \
         "Feel free to contribute the install for a new OS."
    exit 1
  fi
fi

<<<<<<< HEAD
=======
# Cache git clone of the dependencies.
>>>>>>> ead53908
function cached_clone() {
  # Extract args
  ALL_ARGS_EXCEPT_LAST="${@:1:$#-1}"
  LAST_ARG="${@: -1}"
  TARGET_DIR="$LAST_ARG"

  # Used for naming the cache directory
<<<<<<< HEAD
  CACHED_TARGET="${DOWNLOAD_CACHE_DIR}/$(basename "$LAST_ARG")"

  if [[ ! -d "$CACHED_TARGET" ]]; then
    git clone -vv $ALL_ARGS_EXCEPT_LAST "$CACHED_TARGET"
=======
  CACHED_TARGET="${DOWNLOAD_CACHE_DIR}/$(basename "$TARGET_DIR")"

  if [[ ! -d "$CACHED_TARGET" ]]; then
    git clone $ALL_ARGS_EXCEPT_LAST "$CACHED_TARGET"
>>>>>>> ead53908
  fi
  cp -r "$CACHED_TARGET" "$TARGET_DIR"
}

# For the external dependencies, we use fixed releases for the repositories that
# the OpenSpiel team do not control.
# Feel free to upgrade the version after having checked it works.

DIR="./pybind11"
if [[ ! -d ${DIR} ]]; then
  cached_clone -b smart_holder --single-branch --depth 1 https://github.com/pybind/pybind11.git ${DIR}
fi
<<<<<<< HEAD
=======

>>>>>>> ead53908
# The official https://github.com/dds-bridge/dds.git seems to not accept PR,
# so we have forked it.
DIR="open_spiel/games/bridge/double_dummy_solver"
if [[ ! -d ${DIR} ]]; then
  cached_clone -b 'develop' --single-branch --depth 1 https://github.com/jblespiau/dds.git ${DIR}
fi

DIR="open_spiel/abseil-cpp"
if [[ ! -d ${DIR} ]]; then
<<<<<<< HEAD
  cached_clone -b '20200923.3' --single-branch --depth 1 https://github.com/abseil/abseil-cpp.git ${DIR}
=======
  cached_clone -b '20200923.3' --single-branch --depth 1 https://github.com/abseil/abseil-cpp.git open_spiel/abseil-cpp
>>>>>>> ead53908
fi

# Optional dependencies.
DIR="open_spiel/games/hanabi/hanabi-learning-environment"
if [[ ${OPEN_SPIEL_BUILD_WITH_HANABI:-"ON"} == "ON" ]] && [[ ! -d ${DIR} ]]; then
  cached_clone -b 'master' --single-branch --depth 15 https://github.com/deepmind/hanabi-learning-environment.git ${DIR}
  # We checkout a specific CL to prevent future breakage due to changes upstream
  # The repository is very infrequently updated, thus the last 15 commits should
  # be ok for a long time.
  pushd ${DIR}
  git checkout  'b31c973'
  popd
fi

# This Github repository contains the raw code from the ACPC server
# http://www.computerpokercompetition.org/downloads/code/competition_server/project_acpc_server_v1.0.42.tar.bz2
# with the code compiled as C++ within a namespace.
DIR="open_spiel/games/universal_poker/acpc"
if [[ ${OPEN_SPIEL_BUILD_WITH_ACPC:-"ON"} == "ON" ]] && [[ ! -d ${DIR} ]]; then
  cached_clone -b 'master' --single-branch --depth 1  https://github.com/jblespiau/project_acpc_server.git ${DIR}
fi

# Add EIGEN template library for linear algebra.
# http://eigen.tuxfamily.org/index.php?title=Main_Page
DIR="open_spiel/eigen/libeigen"
if [[ ${OPEN_SPIEL_BUILD_WITH_EIGEN:-"ON"} == "ON" ]] && [[ ! -d ${DIR} ]]; then
  cached_clone -b '3.3.7' --single-branch --depth 1  https://gitlab.com/libeigen/eigen.git ${DIR}
fi

# This GitHub repository contains Nathan Sturtevant's state of the art
# Hearts program xinxin.
DIR="open_spiel/bots/xinxin/hearts"
if [[ ${OPEN_SPIEL_BUILD_WITH_XINXIN:-"ON"} == "ON" ]] && [[ ! -d ${DIR} ]]; then
  cached_clone -b 'master' --single-branch --depth 1  https://github.com/nathansttt/hearts.git ${DIR}
fi

# This GitHub repository contains bots from the RoShamBo Programming Competition
DIR="open_spiel/bots/roshambo/roshambo"
if [[ ${OPEN_SPIEL_BUILD_WITH_ROSHAMBO:-"ON"} == "ON" ]] && [[ ! -d ${DIR} ]]; then
  cached_clone -b 'open_spiel' --single-branch --depth 1  https://github.com/jhtschultz/roshambo.git ${DIR}
fi

# This GitHub repository allows for serialization of custom C++ objects.
DIR="open_spiel/libnop/libnop"
if [[ ${OPEN_SPIEL_BUILD_WITH_LIBNOP:-"ON"} == "ON" ]] && [[ ! -d ${DIR} ]]; then
  git clone -b 'master' --single-branch --depth 1  https://github.com/google/libnop.git ${DIR}
fi

# Add libtorch (PyTorch C++ API).
# This downloads the precompiled binaries available from the pytorch website.
DIR="open_spiel/libtorch/libtorch"
if [[ ${OPEN_SPIEL_BUILD_WITH_LIBTORCH:-"ON"} == "ON" ]] && [[ ! -d ${DIR} ]]; then
  DOWNLOAD_FILE="${DOWNLOAD_CACHE_DIR}/libtorch.zip"
  [[ -f "${DOWNLOAD_FILE}" ]] || wget --show-progress -O "${DOWNLOAD_FILE}" "${OPEN_SPIEL_BUILD_WITH_LIBTORCH_DOWNLOAD_URL}"
  unzip "${DOWNLOAD_FILE}" -d "open_spiel/libtorch/"
fi

# Add OrTools
# This downloads the precompiled binaries available from the official website.
# https://developers.google.com/optimization/install/cpp/
DIR="open_spiel/ortools"
if [[ ${OPEN_SPIEL_BUILD_WITH_ORTOOLS:-"ON"} == "ON" ]] && [[ ! -d ${DIR} ]]; then
  DOWNLOAD_FILE="${DOWNLOAD_CACHE_DIR}/ortools.tar.gz"
  [[ -f "${DOWNLOAD_FILE}" ]] || wget --show-progress -O "${DOWNLOAD_FILE}" "${OPEN_SPIEL_BUILD_WITH_ORTOOLS_DOWNLOAD_URL}"
  mkdir "$DIR"
  tar -xzf "${DOWNLOAD_FILE}" --strip 1 -C "$DIR"
fi

# 2. Install other required system-wide dependencies

# Install Julia if required and not present already.
if [[ ${OPEN_SPIEL_BUILD_WITH_JULIA:-"OFF"} == "ON" ]]; then
  # Check that Julia is in the path.
  if [[ ! -x `which julia` ]] || [ "$(julia -e 'println(VERSION >= v"1.6.1")')" == "false" ]
  then
    echo -e "\e[33mWarning: julia not in your PATH or its too old. Trying \$HOME/.local/bin\e[0m"
    PATH=${HOME}/.local/bin:${PATH}
  fi

  if which julia >/dev/null && [ "$(julia -e 'println(VERSION >= v"1.6.1")')" == "true" ] ; then
    JULIA_VERSION_INFO=`julia --version`
    echo -e "\e[33m$JULIA_VERSION_INFO is already installed.\e[0m"
  else
    # Julia installed needs wget, make sure it's accessible.
    if [[ "$OSTYPE" == "linux-gnu" ]]
    then
      [[ -x `which wget` ]] || sudo apt-get install wget
    elif [[ "$OSTYPE" == "darwin"* ]]
    then
      [[ -x `which wget` ]] || brew install wget
    fi
    # Now install Julia
    JULIA_INSTALLER="open_spiel/scripts/jill.sh"
    if [[ ! -f $JULIA_INSTALLER ]]; then
      curl https://raw.githubusercontent.com/abelsiqueira/jill/master/jill.sh -o jill.sh
      mv jill.sh $JULIA_INSTALLER
    fi
    bash $JULIA_INSTALLER -y -v 1.6.1
    # This is needed on Ubuntu 19.10 and above, see:
    # https://github.com/deepmind/open_spiel/issues/201
    if [[ -f /usr/lib/x86_64-linux-gnu/libstdc++.so.6 ]]; then
      cp /usr/lib/x86_64-linux-gnu/libstdc++.so.6 $HOME/packages/julias/julia-1.6.1/lib/julia
    fi
    # Should install in $HOME/.local/bin which was added to the path above
    [[ -x `which julia` ]] && [ "$(julia -e 'println(VERSION >= v"1.6.1")')" == "true" ] || die "julia not found PATH after install."
  fi

  # Install dependencies.
  julia --project="${MYDIR}/open_spiel/julia" -e 'using Pkg; Pkg.instantiate();'
fi

# Install other system-wide packages.
if [[ "$OSTYPE" == "linux-gnu" ]]; then
  EXT_DEPS="virtualenv clang cmake curl python3 python3-dev python3-pip python3-setuptools python3-wheel python3-tk"
  if [[ ${OPEN_SPIEL_BUILD_WITH_GO:-"OFF"} == "ON" ]]; then
    EXT_DEPS="${EXT_DEPS} golang"
  fi

  APT_GET=`which apt-get`
  if [ "$APT_GET" = "" ]
  then
     echo "This script assumes a Debian-based Linux distribution. Please install these packages manually or using your distribution's package manager:"
     echo "$EXT_DEPS"
     exit 1
  fi

  # We install the packages only if they are not present yet.
  # See https://stackoverflow.com/questions/18621990/bash-get-exit-status-of-command-when-set-e-is-active
  already_installed=0
  /usr/bin/dpkg-query --show --showformat='${db:Status-Status}\n' $EXT_DEPS || already_installed=$?
  if [ $already_installed -eq 0 ]
  then
    echo -e "\e[33mSystem wide packages already installed, skipping their installation.\e[0m"
  else
    echo "System wide packages missing. Installing them..."
    sudo apt-get -y update
    sudo apt-get -y install $EXT_DEPS
  fi

  if [[ "$TRAVIS" ]]; then
    sudo update-alternatives --install /usr/bin/python3 python3 /usr/bin/python${OS_PYTHON_VERSION} 10
  fi
elif [[ "$OSTYPE" == "darwin"* ]]; then  # Mac OSX
  brew search python
  [[ -x `which realpath` ]] || brew install coreutils || echo "** Warning: failed 'brew install coreutils' -- continuing"
  [[ -x `which cmake` ]] || brew install cmake || echo "** Warning: failed 'brew install cmake' -- continuing"
  [[ -x `which python3` ]] || brew install python3 || echo "** Warning: failed 'brew install python3' -- continuing"
  # On Github Actions, macOS 10.15 comes with Python 3.9.
  # We want to test multiple Python versions determined by OS_PYTHON_VERSION.
  if [[ "$CI" && "${OS_PYTHON_VERSION}" != "3.9" ]]; then
    brew install "python@${OS_PYTHON_VERSION}"
    brew unlink python@3.9
    brew link --force --overwrite "python@${OS_PYTHON_VERSION}"
  fi
  `python3 -c "import tkinter" > /dev/null 2>&1` || brew install tcl-tk || echo "** Warning: failed 'brew install tcl-tk' -- continuing"
  python3 --version
  [[ -x `which clang++` ]] || die "Clang not found. Please install or upgrade XCode and run the command-line developer tools"
  [[ -x `which curl` ]] || brew install curl || echo "** Warning: failed 'brew install curl' -- continuing"
  if [[ ${OPEN_SPIEL_BUILD_WITH_GO:-"OFF"} == "ON" ]]; then
    [[ -x `which go` ]] || brew install golang || echo "** Warning: failed 'brew install golang' -- continuing"
  fi

  curl https://bootstrap.pypa.io/get-pip.py -o get-pip.py
  python3 get-pip.py
  pip3 install virtualenv
else
  echo "The OS '$OSTYPE' is not supported (Only Linux and MacOS is). " \
       "Feel free to contribute the install for a new OS."
  exit 1
fi<|MERGE_RESOLUTION|>--- conflicted
+++ resolved
@@ -73,10 +73,7 @@
   fi
 fi
 
-<<<<<<< HEAD
-=======
 # Cache git clone of the dependencies.
->>>>>>> ead53908
 function cached_clone() {
   # Extract args
   ALL_ARGS_EXCEPT_LAST="${@:1:$#-1}"
@@ -84,17 +81,10 @@
   TARGET_DIR="$LAST_ARG"
 
   # Used for naming the cache directory
-<<<<<<< HEAD
-  CACHED_TARGET="${DOWNLOAD_CACHE_DIR}/$(basename "$LAST_ARG")"
-
-  if [[ ! -d "$CACHED_TARGET" ]]; then
-    git clone -vv $ALL_ARGS_EXCEPT_LAST "$CACHED_TARGET"
-=======
   CACHED_TARGET="${DOWNLOAD_CACHE_DIR}/$(basename "$TARGET_DIR")"
 
   if [[ ! -d "$CACHED_TARGET" ]]; then
     git clone $ALL_ARGS_EXCEPT_LAST "$CACHED_TARGET"
->>>>>>> ead53908
   fi
   cp -r "$CACHED_TARGET" "$TARGET_DIR"
 }
@@ -107,10 +97,6 @@
 if [[ ! -d ${DIR} ]]; then
   cached_clone -b smart_holder --single-branch --depth 1 https://github.com/pybind/pybind11.git ${DIR}
 fi
-<<<<<<< HEAD
-=======
-
->>>>>>> ead53908
 # The official https://github.com/dds-bridge/dds.git seems to not accept PR,
 # so we have forked it.
 DIR="open_spiel/games/bridge/double_dummy_solver"
@@ -120,11 +106,7 @@
 
 DIR="open_spiel/abseil-cpp"
 if [[ ! -d ${DIR} ]]; then
-<<<<<<< HEAD
   cached_clone -b '20200923.3' --single-branch --depth 1 https://github.com/abseil/abseil-cpp.git ${DIR}
-=======
-  cached_clone -b '20200923.3' --single-branch --depth 1 https://github.com/abseil/abseil-cpp.git open_spiel/abseil-cpp
->>>>>>> ead53908
 fi
 
 # Optional dependencies.
