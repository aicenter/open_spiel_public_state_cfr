# Copyright 2019 DeepMind Technologies Ltd. All rights reserved.
#
# Licensed under the Apache License, Version 2.0 (the "License");
# you may not use this file except in compliance with the License.
# You may obtain a copy of the License at
#
#     http://www.apache.org/licenses/LICENSE-2.0
#
# Unless required by applicable law or agreed to in writing, software
# distributed under the License is distributed on an "AS IS" BASIS,
# WITHOUT WARRANTIES OR CONDITIONS OF ANY KIND, either express or implied.
# See the License for the specific language governing permissions and
# limitations under the License.

# Lint as: python3
"""Tests for open_spiel.integration_tests.api."""

import collections
import enum
import re
from typing import Callable, Dict, List, Tuple
import unittest

from absl import app
from absl import flags
from absl.testing import absltest
from absl.testing import parameterized
import numpy as np

from open_spiel.python.algorithms import get_all_states
from open_spiel.python.algorithms import sample_some_states
from open_spiel.python.observation import make_observation
import pyspiel

FLAGS = flags.FLAGS
flags.DEFINE_string("test_only_games", ".*",
                    "Test only selected games (regex). Defaults to all.")

_ALL_GAMES = pyspiel.registered_games()

_GAMES_TO_TEST = set([g.short_name for g in _ALL_GAMES if g.default_loadable])

_GAMES_NOT_UNDER_TEST = [
    g.short_name for g in _ALL_GAMES if not g.default_loadable
]

_GAMES_TO_OMIT_LEGAL_ACTIONS_CHECK = set(["bridge_uncontested_bidding"])

# The list of game instances to test on the full tree as tuples
# (name to display, string to pass to load_game).
_GAMES_FULL_TREE_TRAVERSAL_TESTS = [
    ("cliff_walking", "cliff_walking(horizon=7)"),
    ("kuhn_poker", "kuhn_poker"),
    ("leduc_poker", "leduc_poker"),
    ("iigoofspiel4", "turn_based_simultaneous_game(game=goofspiel("
     "imp_info=True,num_cards=4,points_order=descending))"),
    ("kuhn_poker3p", "kuhn_poker(players=3)"),
    ("first_sealed_auction", "first_sealed_auction(max_value=2)"),
    ("tiny_hanabi", "tiny_hanabi"),
    ("nf_auction", "turn_based_simultaneous_game(game="
     "normal_form_extensive_game(game="
     "first_sealed_auction(max_value=3)))"),
    # Disabled by default - big games, slow tests.
    # Uncomment to check the games if you modify them.
    # ("liars_dice", "liars_dice"),
    # ("tiny_bridge_2p", "tiny_bridge_2p"),
]

_GAMES_FULL_TREE_TRAVERSAL_TESTS_NAMES = [
    g[1] for g in _GAMES_FULL_TREE_TRAVERSAL_TESTS
]

TOTAL_NUM_STATES = {
    # This maps the game name to (chance, playable, terminal)
    "cliff_walking": (0, 2119, 6358),
    "kuhn_poker": (4, 24, 30),
    "leduc_poker": (157, 3780, 5520),
    "liars_dice": (7, 147456, 147420),
    "iigoofspiel4": (0, 501, 576),
    "kuhn_poker3p": (17, 288, 312),
    "first_sealed_auction": (12, 10, 14),
    "tiny_bridge_2p": (29, 53760, 53340),
    "tiny_hanabi": (3, 16, 36),
    "nf_auction": (0, 7, 36),
}

# This is kept to ensure non-regression, but we would like to remove that
# when we can interpret what are these numbers.
PERFECT_RECALL_NUM_STATES = {
    "cliff_walking": 2119,
    "kuhn_poker": 12,
    "leduc_poker": 936,
    "liars_dice": 24576,
    "iigoofspiel4": 162,
    "kuhn_poker3p": 48,
    "first_sealed_auction": 4,
    "tiny_bridge_2p": 3584,
    "tiny_hanabi": 8,
    "nf_auction": 2,
}


class EnforceAPIOnFullTreeBase(parameterized.TestCase):
  """Test properties on the full game tree, instantiating the tree only once.

  A new class, extensing this class will be dynamically created and added as
  a unittest class for the games we want to test exhaustively.
  """

  @classmethod
  def setUpClass(cls):
    super(EnforceAPIOnFullTreeBase, cls).setUpClass()

    cls.all_states = set(
        get_all_states.get_all_states(
            cls.game,
            depth_limit=-1,
            include_terminals=True,
            include_chance_states=True).values())

  def test_legal_actions_empty(self):
    # We check we have some non-terminal non-random states
    self.assertTrue(
        any(not s.is_terminal() and not s.is_chance_node()
            for s in self.all_states))

    for state in self.all_states:
      if state.is_terminal():
        # Empty on terminal
        msg = ("The game %s does not return an empty list on "
               "legal_actions() for state %s" % (self.game_name, str(state)))
        self.assertEmpty(state.legal_actions(), msg=msg)
        for player in range(self.game.num_players()):
          msg = ("The game %s does not return an empty list on "
                 "legal_actions(%i) for state %s" %
                 (self.game_name, player, str(state)))
          self.assertEmpty(state.legal_actions(player), msg=msg)
      elif state.is_simultaneous_node():
        # No requirement for legal_actions to be empty, since all players act.
        pass
      elif state.is_chance_node():
        # Would be an error to request legal actions for a non-chance player.
        pass
      else:
        # Empty for players other than the current player
        current_player = state.current_player()
        for player in range(self.game.num_players()):
          if player != current_player:
            msg = ("The game {!r} does not return an empty list on "
                   "legal_actions(<not current player>) in state {}".format(
                       self.game_name, state))
            self.assertEmpty(state.legal_actions(player), msg=msg)

  def test_number_of_nodes(self):
    expected_numbers = TOTAL_NUM_STATES[self.game_name]

    num_chance_nodes = 0
    num_terminals = 0
    num_playable = 0
    for state in self.all_states:
      if state.is_terminal():
        num_terminals += 1
      elif state.is_chance_node():
        num_chance_nodes += 1
      else:
        num_playable += 1

    self.assertEqual(expected_numbers,
                     (num_chance_nodes, num_playable, num_terminals))

  def test_current_player_returns_terminal_player_on_terminal_nodes(self):
    for state in self.all_states:
      if state.is_terminal():
        self.assertEqual(pyspiel.PlayerId.TERMINAL, state.current_player())

  def test_information_state_no_argument_raises_on_terminal_nodes(self):
    for state in self.all_states:
      if state.is_terminal():
        with self.assertRaises(RuntimeError):
          state.information_state_string()

  def test_game_is_perfect_recall(self):
    # We do not count the terminal nodes here.
    expected_number_states = PERFECT_RECALL_NUM_STATES[self.game_name]
    all_states = []
    for _ in range(3):
      infostate_player_to_history = _assert_is_perfect_recall(self.game)
      all_states.append(infostate_player_to_history)
      # We compare the total number of (infostate, player) touched, to prevent
      # any regression (we skip chance nodes).
      # We use assertEqual and not assertLen to prevent the huge dict to be
      # displayed
      self.assertEqual(expected_number_states, len(infostate_player_to_history))  # pylint: disable=g-generic-assert

  def test_constant_sum(self):
    game_type = self.game.get_type()
    terminal_values = {
        tuple(state.returns())
        for state in self.all_states
        if state.is_terminal()
    }
    if game_type.utility in (pyspiel.GameType.Utility.ZERO_SUM,
                             pyspiel.GameType.Utility.CONSTANT_SUM):
      expected_sum = self.game.utility_sum()
      for returns in terminal_values:
        self.assertEqual(sum(returns), expected_sum)
    elif game_type.utility == pyspiel.GameType.Utility.GENERAL_SUM:
      all_sums = {sum(returns) for returns in terminal_values}
      self.assertNotEqual(len(all_sums), 1)
    elif game_type.utility == pyspiel.GameType.Utility.IDENTICAL:
      for returns in terminal_values:
        self.assertLen(set(returns), 1)
    else:
      raise AssertionError("Invalid utility type {}".format(game_type.utility))

  def test_information_state_functions_raises_on_chance_nodes(self):

    def _assert_information_state_on_chance_nodes_raises(state):

      if state.is_chance_node():
        with self.assertRaises(RuntimeError):
          state.information_state_string()
        with self.assertRaises(RuntimeError):
          state.information_state_tensor()

    for state in self.all_states:
      _assert_information_state_on_chance_nodes_raises(state)

  def test_current_player_infosets_no_overlap_between_players(self):
    # This is the stronger property we can currently verify. In particular,
    # we can find some state h0 where player 0 plays such that:
    # h0.information_state_string(0) == h0.information_state_string(0).

    states_for_player = [set() for _ in range(self.game.num_players())]
    for state in self.all_states:
      if not state.is_chance_node() and not state.is_terminal():
        states_for_player[state.current_player()].add(state)
      elif state.is_chance_node():
        self.assertEqual(state.get_type(), pyspiel.StateType.CHANCE)
      else:
        self.assertEqual(state.get_type(), pyspiel.StateType.TERMINAL)

    infoset_functions = [lambda s, player: s.information_state_string(player)]

    def _information_state_tensor(state, player):
      return tuple(np.asarray(state.information_state_tensor(player)).flatten())

    infoset_functions.append(_information_state_tensor)

    for infoset_function in infoset_functions:

      information_sets_per_player = []
      for player in range(self.game.num_players()):
        set_l = set(
            infoset_function(s, player) for s in states_for_player[player])
        information_sets_per_player.append(set_l)

      union = set()
      for information_set in information_sets_per_player:
        union = union.union(information_set)
      self.assertLen(union, sum([len(x) for x in information_sets_per_player]))


class Relation(enum.Enum):
  SUBSET_OR_EQUALS = 1
  EQUALS = 2


class EnforceAPIOnPartialTreeBase(parameterized.TestCase):
  """This only partially test some properties."""

  @classmethod
  def setUpClass(cls):
    super(EnforceAPIOnPartialTreeBase, cls).setUpClass()

    cls.some_states = sample_some_states.sample_some_states(cls.game,
                                                            max_states=400)
    cls.game_type = cls.game.get_type()

  def test_sequence_lengths(self):
    try:
      max_history_len = self.game.max_history_length()
      max_move_number = self.game.max_move_number()
      max_chance_nodes_in_history = self.game.max_chance_nodes_in_history()
    except RuntimeError:
      return  # The function is likely not implemented, so skip the test.

    self.assertGreater(max_history_len, 0)
    self.assertGreater(max_move_number, 0)
    if self.game_type.chance_mode == pyspiel.GameType.ChanceMode.DETERMINISTIC:
      self.assertEqual(max_chance_nodes_in_history, 0)
    else:
      self.assertGreater(max_chance_nodes_in_history, 0)

    for state in self.some_states:
      self.assertLessEqual(len(state.full_history()), max_history_len)
      self.assertLessEqual(state.move_number(), max_move_number)

      chance_nodes_in_history = 0
      for item in state.full_history():
        if item.player == pyspiel.PlayerId.CHANCE:
          chance_nodes_in_history += 1
      self.assertLessEqual(chance_nodes_in_history, max_chance_nodes_in_history)

  def test_observations_raises_error_on_invalid_player(self):
    game = self.game
    game_type = self.game_type
    game_name = self.game_name
    num_players = game.num_players()

    for state in self.some_states:
      if game_type.provides_information_state_string:
        if not state.is_chance_node():
          for p in range(num_players):
            state.information_state_string(p)
        msg = f"information_state_string did not raise an error for {game_name}"
        with self.assertRaisesRegex(RuntimeError, "player >= 0", msg=msg):
          state.information_state_string(-1)
        with self.assertRaisesRegex(RuntimeError, "player <", msg=msg):
          state.information_state_string(num_players + 1)

      if game_type.provides_information_state_tensor:
        if not state.is_chance_node():
          for p in range(num_players):
            v = state.information_state_tensor(p)
            self.assertLen(v, game.information_state_tensor_size())
        msg = f"information_state_tensor did not raise an error for {game_name}"
        with self.assertRaisesRegex(RuntimeError, "player >= 0", msg=msg):
          state.information_state_tensor(-1)
        with self.assertRaisesRegex(RuntimeError, "player <", msg=msg):
          state.information_state_tensor(num_players + 1)

      if game_type.provides_observation_tensor:
        if not state.is_chance_node():
          for p in range(num_players):
            v = state.observation_tensor(p)
            self.assertLen(v, game.observation_tensor_size())
        msg = f"observation_tensor did not raise an error for {game_name}"
        with self.assertRaisesRegex(RuntimeError, "player >= 0", msg=msg):
          state.observation_tensor(-1)
        with self.assertRaisesRegex(RuntimeError, "player <", msg=msg):
          state.observation_tensor(num_players + 1)

      if game_type.provides_observation_string:
        if not state.is_chance_node():
          for p in range(num_players):
            state.observation_string(p)
        msg = f"observation_string did not raise an error for {game_name}"
        with self.assertRaisesRegex(RuntimeError, "player >= 0", msg=msg):
          state.observation_string(-1)
        with self.assertRaisesRegex(RuntimeError, "player <", msg=msg):
          state.observation_string(num_players + 1)

  def test_legal_actions_returns_empty_list_on_opponent(self):
    if self.game_name in _GAMES_TO_OMIT_LEGAL_ACTIONS_CHECK:
      return

    for state in self.some_states:
      if state.is_terminal():
        # Empty on terminal
        msg = ("The game %s does not return an empty list on "
               "legal_actions() for state %s" % (self.game_name, state))
        self.assertEmpty(state.legal_actions(), msg=msg)
        for player in range(self.game.num_players()):
          msg = ("The game %s does not return an empty list on "
                 "legal_actions(%i) for state %s" %
                 (self.game_name, player, state))
          self.assertEmpty(state.legal_actions(player), msg=msg)
      elif state.is_simultaneous_node():
        # No requirement for legal_actions to be empty, since all players act.
        pass
      elif state.is_chance_node():
        # Would be an error to request legal actions for a non-chance player.
        pass
      else:
        # Empty for players other than the current player
        current_player = state.current_player()
        for player in range(self.game.num_players()):
          if player != current_player:
            msg = ("The game {!r} does not return an empty list on "
                   "legal_actions(<not current player>) in state {}".format(
                       self.game_name, state))
            self.assertEmpty(state.legal_actions(player), msg=msg)

  def test_private_information_contents(self):
    try:
      private_observation = make_observation(
          self.game,
          pyspiel.IIGObservationType(
              public_info=False,
              perfect_recall=False,
              private_info=pyspiel.PrivateInfoType.SINGLE_PLAYER))
    except (RuntimeError, ValueError):
      return

    player_has_private_info = [False] * self.game.num_players()

    for state in self.some_states:
      for i in range(self.game.num_players()):
        if private_observation.string_from(state, i) != \
            pyspiel.PrivateObservation.NOTHING:
          player_has_private_info[i] = True

    if self.game_type.information == \
        pyspiel.GameType.Information.IMPERFECT_INFORMATION:
      self.assertTrue(any(player_has_private_info))
    if self.game_type.information == \
        pyspiel.GameType.Information.PERFECT_INFORMATION:
      none_of = lambda x: not any(x)
      self.assertTrue(none_of(player_has_private_info))

  def test_no_invalid_public_observations(self):
    try:
      public_observation = make_observation(
          self.game,
          pyspiel.IIGObservationType(
              public_info=True,
              perfect_recall=False,
              private_info=pyspiel.PrivateInfoType.NONE))
    except (ValueError, RuntimeError):
      return

    for state in self.some_states:
      self.assertNotEqual(
          public_observation.string_from(state, 0),
          pyspiel.PublicObservation.INVALID)

  def _check_partition_consistency(
      self, partition_callbacks: Dict[str, Callable[[int, pyspiel.State], str]],
      partition_relations: List[Tuple[str, Relation, str]]):

    for player in range(self.game.num_players()):
      states_representations = collections.defaultdict(dict)
      partitioned_sets = {
          name: collections.defaultdict(set)
          for name in partition_callbacks.keys()
      }
      for state in self.some_states:
        history = state.history_str()
        for name, callback in partition_callbacks.items():
          representation = callback(player, state)
          states_representations[history][name] = representation
          partitioned_sets[name][representation].add(history)

      for x, relation, y in partition_relations:
        for state in self.some_states:
          history = state.history_str()
          rep_x = states_representations[history][x]
          rep_y = states_representations[history][y]
          histories_x = partitioned_sets[x][rep_x]
          histories_y = partitioned_sets[y][rep_y]
          if relation == Relation.EQUALS:
            if histories_x != histories_y:
              self.assertEqual(
                  histories_x, histories_y,
                  self._show_error(player, state, x, relation, y, rep_x, rep_y,
                                   histories_x, histories_y))
          elif relation == Relation.SUBSET_OR_EQUALS:
            if not histories_x.issubset(histories_y):
              self.assertTrue(
                  histories_x.issubset(histories_y),
                  self._show_error(player, state, x, relation, y, rep_x, rep_y,
                                   histories_x, histories_y))
          else:
            raise RuntimeError(f"Unknown relation {relation}")

  def _show_error(self, pl, state, x, relation, y, rep_x, rep_y, histories_x,
                  histories_y):
    s = "Observation consistency failed.\n"
    s += f"It should hold that partition of '{x}' is {relation} of '{y}'\n"
    s += "Problem occurred while evaluating action history "
    s += f"'{state.history_str()}' for player {pl}.\n"
    s += f"The state representation is:\n{state}\n"
    s += "-" * 80
    s += "\nDetailed information:\n"
    s += f"The set of histories that have the same '{x}':\n{histories_x}\n"
    s += f"The set of histories that have the same '{y}':\n{histories_y}\n"
    s += f"The set difference is:\n{histories_y - histories_x}\n"
    s += f"The problematic {x} is '{rep_x}'\n"
    s += f"The problematic {y} is '{rep_y}'\n"
    return s

  def test_observation_consistency(self):
    if self.game_type.dynamics != pyspiel.GameType.Dynamics.SEQUENTIAL:
      return  # TODO(author13): support also other types of games.

    # TODO(author13): Following games need to be fixed -- they currently
    # do not pass the observation consistency test.
    broken_games = [
        "first_sealed_auction", "hearts", "kuhn_poker", "leduc_poker",
        "lewis_signaling", "liars_dice", "pentago", "phantom_ttt",
        "tiny_bridge_2p", "tiny_bridge_4p", "tiny_hanabi", "universal_poker"
    ]
    if self.game_name in broken_games:
      return

    callbacks = dict()
    callbacks["move_number"] = lambda _, state: str(state.move_number())
    # pylint: disable=g-long-lambda
    if self.game_type.provides_information_state_string:
      callbacks["information_state_string"] = lambda player, state: \
        state.information_state_string(player)
    if self.game_type.provides_observation_string:
      callbacks["action_observation_history"] = lambda player, state: \
        str(pyspiel.ActionObservationHistory(player, state))
    if self.game_type.provides_factored_observation_string:
      callbacks["public_observation_history"] = lambda player, state: \
        str(pyspiel.PublicObservationHistory(state))

    # TODO(author13): Add testing of tensor variants.

    relations = []

    def add_relation(x, relation, y):
      if x in callbacks and y in callbacks:
        relations.append((x, relation, y))

    # All observations should be subsets of move_number.
    add_relation("information_state_string", Relation.SUBSET_OR_EQUALS,
                 "move_number")
    add_relation("public_observation_history", Relation.SUBSET_OR_EQUALS,
                 "move_number")
    add_relation("action_observation_history", Relation.SUBSET_OR_EQUALS,
                 "move_number")

    # Other relations:
    add_relation("information_state_string", Relation.EQUALS,
                 "action_observation_history")
    add_relation("information_state_string", Relation.SUBSET_OR_EQUALS,
                 "public_observation_history")
    add_relation("action_observation_history", Relation.SUBSET_OR_EQUALS,
                 "public_observation_history")

    self._check_partition_consistency(callbacks, relations)


def _assert_properties_recursive(state, assert_functions):

  for assert_function in assert_functions:
    assert_function(state)

  # Recursion
  # TODO(author2): We often use a `give me the next node` function and we
  # probably want a utility method for that, which works for all games.
  if state.is_terminal():
    return
  elif state.is_chance_node():
    for action, unused_prob in state.chance_outcomes():
      state_for_search = state.child(action)
      _assert_properties_recursive(state_for_search, assert_functions)
  else:
    for action in state.legal_actions():
      state_for_search = state.child(action)
      _assert_properties_recursive(state_for_search, assert_functions)


def _assert_is_perfect_recall(game):
  """Raises an AssertionError if the game is not perfect recall.

  We are willing to ensure the following property (perfect recall):
  - define X_i(h) be the sequence of information states and actions from the
    start of the game observed by player i (i.e. excluding the states and
    actions taken by the opponents unless those actions are included in player
    i's information state), along h but not including the state at h:
       X_i(h) = (s_1, a_1), (s_2, a_2), ... , (s_{t-1}, a_{t-1})
    then player i has perfect recall in this game iff: forall s in S_i,
    forall h1, h2 in s X_i(h1) == X_i(h2). Here, we check that the game has
    perfect recall if this is true for all players i (excluding chance).

    For more detail and context, see page 11 of
    http://mlanctot.info/files/papers/PhD_Thesis_MarcLanctot.pdf

  In particular, note that:
  - we want to check that holds both for
    + `std::string information_state_string(current_player)`
    + `information_state_tensor`.
  - we check that currently only from the point of view of the current
    player at the information state (i.e. we compare
    `prev_state.information_state_string(current_player)` but not
    `prev_state.information_state_string(opponent_player)`

  The strategy is the following: we traverse the full tree (of states, not
  infostates), and make sure for each node that the history we get for
  the infostate associated to that node, that is is unique with respect to
  the infostate.

  Args:
    game: A Spiel game to check.

  Returns:
    The internal cache mapping (infostate_str, player_id) to a list of one
    history leading to this infostate.
  """
  game_info = game.get_type()
  if game_info.dynamics != pyspiel.GameType.Dynamics.SEQUENTIAL:
    raise ValueError("The game is expected to be sequential")

  infostate_player_to_history = {}
  _assert_is_perfect_recall_recursive(
      game.new_initial_state(),
      current_history=[],
      infostate_player_to_history=infostate_player_to_history)

  return infostate_player_to_history


def _assert_is_perfect_recall_recursive(state, current_history,
                                        infostate_player_to_history):
  """Raises an AssertionError if the game is not perfect recall.

  The strategy is the following: we traverse the full tree (of states, not
  infostates), and make sure for each node that the history we get for
  the infostate associated to that node, that is is unique with respect to
  the infostate.

  Args:
    state: The current state during the recursive tree traversal.
    current_history: The current list of strictly preceding `SpielState` objects
      that lead to the current `state` (excluded).
    infostate_player_to_history: A dictionnary mapping (infostate string
      representation, current_player) to the list of one instance of actual
      predecessor nodes.
  """

  if not state.is_chance_node() and not state.is_terminal():
    current_player = state.current_player()
    infostate_str = state.information_state_string(current_player)
    key = (infostate_str, current_player)

    if key not in infostate_player_to_history:
      # First time we see the node.
      infostate_player_to_history[key] = list(current_history)
    else:
      previous_history = infostate_player_to_history[key]

      if len(previous_history) != len(current_history):
        raise AssertionError("We found 2 history leading to the same state:\n"
                             "State: {!r}\n"
                             "InfoState str: {}\n"
                             "First history ({} states): {!r}\n"
                             "Second history ({} states): {!r}\n".format(
                                 state.history(), infostate_str,
                                 len(previous_history),
                                 "|".join([str(sa) for sa in previous_history]),
                                 len(current_history),
                                 "|".join([str(sa) for sa in current_history])))

      # Check for `information_state`
      # pylint: disable=g-complex-comprehension
      expected_infosets_history = [(s.information_state_string(current_player),
                                    a)
                                   for s, a in previous_history
                                   if s.current_player() == current_player]
      # pylint: disable=g-complex-comprehension
      infosets_history = [(s.information_state_string(current_player), a)
                          for s, a in current_history
                          if s.current_player() == current_player]

      if expected_infosets_history != infosets_history:
        # pyformat: disable
        raise AssertionError("We found 2 history leading to the same state:\n"
                             "history: {!r}\n"
                             "info_state str: {}\n"
                             "**First history ({} states)**\n"
                             "states: {!r}\n"
                             "info_sets: {!r}\n"
                             "**Second history ({} states)**\n"
                             "Second info_state history: {!r}\n"
                             "Second history: {!r}\n".format(
                                 state.history(),
                                 infostate_str,
                                 len(previous_history),
                                 "|".join([str(sa) for sa in previous_history]),
                                 expected_infosets_history,
                                 len(current_history), infosets_history,
                                 "|".join([str(sa) for sa in current_history])))
        # pyformat: enable

      # Check for `information_state_tensor`
      expected_infosets_history = [
          (s.information_state_tensor(s.current_player()), a)
          for s, a in previous_history
          if s.current_player() == current_player
      ]
      infosets_history = [(s.information_state_tensor(s.current_player()), a)
                          for s, a in current_history
                          if s.current_player() == current_player]

      if not all([
          np.array_equal(x, y)
          for x, y in zip(expected_infosets_history, infosets_history)
      ]):
        raise ValueError("The history as tensor in the same infoset "
                         "are different:\n"
                         "History: {!r}\n".format(state.history()))

  # Recursion

  # TODO(author2): We often use a `give me the next node` function and we
  # probably want a utility method for that, which works for all games.
  if state.is_terminal():
    return
  else:
    for action in state.legal_actions():
      state_for_search = state.child(action)
      _assert_is_perfect_recall_recursive(
          state_for_search,
          current_history=current_history + [(state, action)],
          infostate_player_to_history=infostate_player_to_history)


def _create_test_case_classes():
  """Yields one Testing class per game to test."""
  for game_name, game_string in _GAMES_FULL_TREE_TRAVERSAL_TESTS:
    if not re.match(FLAGS.test_only_games, game_string):
      continue
    game = pyspiel.load_game(game_string)
    new_class = type("EnforceAPIFullTree_{}_Test".format(game_name),
                     (EnforceAPIOnFullTreeBase,), {})
    new_class.game_name = game_name
    new_class.game = game
    yield new_class

  for game_name in _GAMES_TO_TEST:
    if not re.match(FLAGS.test_only_games, game_name):
      continue
    game = pyspiel.load_game(game_name)
    new_class = type("EnforceAPIPartialTree_{}_Test".format(game_name),
                     (EnforceAPIOnPartialTreeBase,), {})
    new_class.game_name = game_name
    new_class.game = game
    yield new_class


def load_tests(loader, tests, pattern):  # pylint: disable=invalid-name,g-doc-args
  """Returns Dynamically created TestSuite.

  This creates one TestCase per game to test.

  See https://docs.python.org/2/library/unittest.html#load-tests-protocol.
  """
  del pattern
  tests = tuple(
      loader.loadTestsFromTestCase(test_case_class)
      for test_case_class in _create_test_case_classes())
  return unittest.TestSuite(tests=tests)


def main(_):
  absltest.main()


if __name__ == "__main__":
<<<<<<< HEAD
  absltest.main()

# TODO checks
# - tensor consistency (def. broken now)
# - public leafs have only terminals, public inner nodes do not have terminals
# - infostates that correspond to simultaneous nodes never coorespond
#   to sequential nodes
=======
  # Necessary to run main via app.run for internal tests.
  app.run(main)
>>>>>>> b298e9f8
<|MERGE_RESOLUTION|>--- conflicted
+++ resolved
@@ -751,15 +751,11 @@
 
 
 if __name__ == "__main__":
-<<<<<<< HEAD
-  absltest.main()
+  # Necessary to run main via app.run for internal tests.
+  app.run(main)
 
 # TODO checks
 # - tensor consistency (def. broken now)
 # - public leafs have only terminals, public inner nodes do not have terminals
 # - infostates that correspond to simultaneous nodes never coorespond
-#   to sequential nodes
-=======
-  # Necessary to run main via app.run for internal tests.
-  app.run(main)
->>>>>>> b298e9f8
+#   to sequential nodes