--- conflicted
+++ resolved
@@ -43,7 +43,6 @@
 CurrentPlayer() = -2
 InformationStateString(0) = "Observing player: 0. Non-terminal"
 InformationStateString(1) = "Observing player: 1. Non-terminal"
-<<<<<<< HEAD
 InformationStateTensor(0).is_terminal: ◯
 InformationStateTensor(1).is_terminal: ◯
 ObservationString(0) = "Observing player: 0. Non-terminal"
@@ -53,14 +52,6 @@
 PrivateObservationString(1) = "Observing player: 1. Non-terminal"
 ObservationTensor(0).is_terminal: ◯
 ObservationTensor(1).is_terminal: ◯
-=======
-InformationStateTensor(0): ◯
-InformationStateTensor(1): ◯
-ObservationString(0) = "Non-terminal"
-ObservationString(1) = "Non-terminal"
-ObservationTensor(0): ◯
-ObservationTensor(1): ◯
->>>>>>> e3a597b1
 Rewards() = [0.0, 0.0]
 Returns() = []
 LegalActions(0) = [0, 1, 2, 3, 4, 5, 6, 7, 8, 9, 10, 11, 12, 13, 14, 15, 16, 17, 18, 19, 20, 21, 22, 23, 24, 25, 26, 27, 28, 29, 30, 31, 32, 33, 34, 35, 36, 37, 38, 39, 40, 41, 42, 43, 44, 45, 46, 47, 48, 49, 50, 51, 52, 53, 54, 55, 56, 57, 58, 59, 60, 61, 62, 63, 64, 65]
@@ -83,7 +74,6 @@
 CurrentPlayer() = -4
 InformationStateString(0) = "Observing player: 0. Terminal. History string: 54, 58"
 InformationStateString(1) = "Observing player: 1. Terminal. History string: 54, 58"
-<<<<<<< HEAD
 InformationStateTensor(0).is_terminal: ◉
 InformationStateTensor(1).is_terminal: ◉
 ObservationString(0) = "Observing player: 0. Terminal. History string: 54, 58"
@@ -93,13 +83,5 @@
 PrivateObservationString(1) = "Observing player: 1. Terminal. History string: 54, 58"
 ObservationTensor(0).is_terminal: ◉
 ObservationTensor(1).is_terminal: ◉
-=======
-InformationStateTensor(0): ◉
-InformationStateTensor(1): ◉
-ObservationString(0) = "Terminal. History string: 54, 58"
-ObservationString(1) = "Terminal. History string: 54, 58"
-ObservationTensor(0): ◉
-ObservationTensor(1): ◉
->>>>>>> e3a597b1
 Rewards() = [0.0, 0.0]
 Returns() = [0.0, 0.0]