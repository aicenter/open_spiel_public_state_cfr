--- conflicted
+++ resolved
@@ -97,17 +97,10 @@
 PrivateObservationString(0) = "[Observer: 0][Private: -10000]"
 PrivateObservationString(1) = "[Observer: 1][Private: -10000]"
 PrivateObservationString(2) = "[Observer: 2][Private: -10000]"
-<<<<<<< HEAD
 ObservationTensor(0): ◉◯◯◯◯◯◯◯◯◯◯◯◯◯◯◯◯◯◯◉◉◉◯◯◯
 ObservationTensor(1): ◯◉◯◯◯◯◯◯◯◯◯◯◯◯◯◯◯◯◯◉◉◉◯◯◯
 ObservationTensor(2): ◯◯◉◯◯◯◯◯◯◯◯◯◯◯◯◯◯◯◯◉◉◉◯◯◯
-ChanceOutcomes() = [{0, 0.125000000000}, {1, 0.125000000000}, {2, 0.125000000000}, {3, 0.125000000000}, {4, 0.125000000000}, {5, 0.125000000000}, {6, 0.125000000000}, {7, 0.125000000000}]
-=======
-ObservationTensor(0): ◉◯◯◯◯◯◯◯◯◯◯◯◯◯◯◯◯◯◯◉◉◉
-ObservationTensor(1): ◯◉◯◯◯◯◯◯◯◯◯◯◯◯◯◯◯◯◯◉◉◉
-ObservationTensor(2): ◯◯◉◯◯◯◯◯◯◯◯◯◯◯◯◯◯◯◯◉◉◉
 ChanceOutcomes() = [(0, 0.125), (1, 0.125), (2, 0.125), (3, 0.125), (4, 0.125), (5, 0.125), (6, 0.125), (7, 0.125)]
->>>>>>> 7d29d4ce
 LegalActions() = [0, 1, 2, 3, 4, 5, 6, 7]
 StringLegalActions() = ["Chance outcome:0", "Chance outcome:1", "Chance outcome:2", "Chance outcome:3", "Chance outcome:4", "Chance outcome:5", "Chance outcome:6", "Chance outcome:7"]
 
@@ -177,17 +170,10 @@
 PrivateObservationString(0) = "[Observer: 0][Private: 4]"
 PrivateObservationString(1) = "[Observer: 1][Private: -10000]"
 PrivateObservationString(2) = "[Observer: 2][Private: -10000]"
-<<<<<<< HEAD
 ObservationTensor(0): ◉◯◯◯◯◯◯◉◯◯◯◯◯◯◯◯◯◯◯◉◉◉◯◯◯
 ObservationTensor(1): ◯◉◯◯◯◯◯◯◯◯◯◯◯◯◯◯◯◯◯◉◉◉◯◯◯
 ObservationTensor(2): ◯◯◉◯◯◯◯◯◯◯◯◯◯◯◯◯◯◯◯◉◉◉◯◯◯
-ChanceOutcomes() = [{0, 0.142857142857}, {1, 0.142857142857}, {2, 0.142857142857}, {3, 0.142857142857}, {5, 0.142857142857}, {6, 0.142857142857}, {7, 0.142857142857}]
-=======
-ObservationTensor(0): ◉◯◯◯◯◯◯◉◯◯◯◯◯◯◯◯◯◯◯◉◉◉
-ObservationTensor(1): ◯◉◯◯◯◯◯◯◯◯◯◯◯◯◯◯◯◯◯◉◉◉
-ObservationTensor(2): ◯◯◉◯◯◯◯◯◯◯◯◯◯◯◯◯◯◯◯◉◉◉
 ChanceOutcomes() = [(0, 0.14285714285714285), (1, 0.14285714285714285), (2, 0.14285714285714285), (3, 0.14285714285714285), (5, 0.14285714285714285), (6, 0.14285714285714285), (7, 0.14285714285714285)]
->>>>>>> 7d29d4ce
 LegalActions() = [0, 1, 2, 3, 5, 6, 7]
 StringLegalActions() = ["Chance outcome:0", "Chance outcome:1", "Chance outcome:2", "Chance outcome:3", "Chance outcome:5", "Chance outcome:6", "Chance outcome:7"]
 
@@ -195,78 +181,6 @@
 action: 2
 
 # State 2
-<<<<<<< HEAD
-# Round: 1
-# Player: -1
-# Pot: 3
-# Money (p1 p2 ...): 99 99 99
-# Cards (public p1 p2 ...): -10000 4 2 -10000
-# Round 1 sequence:
-# Round 2 sequence:
-IsTerminal() = False
-History() = [4, 2]
-HistoryString() = "4, 2"
-IsChanceNode() = True
-IsSimultaneousNode() = False
-CurrentPlayer() = -1
-InformationStateString(0) = "[Observer: 0][Private: 4][Round 1][Player: -1][Pot: 3][Money: 99 99 99][Round1: ][Round2: ]"
-InformationStateString(1) = "[Observer: 1][Private: 2][Round 1][Player: -1][Pot: 3][Money: 99 99 99][Round1: ][Round2: ]"
-InformationStateString(2) = "[Observer: 2][Private: -10000][Round 1][Player: -1][Pot: 3][Money: 99 99 99][Round1: ][Round2: ]"
-InformationStateTensor(0).player: ◉◯◯
-InformationStateTensor(0).private_card: ◯◯◯◯◉◯◯◯
-InformationStateTensor(0).community_card: ◯◯◯◯◯◯◯◯
-InformationStateTensor(0).dealing: ◉◉◯
-InformationStateTensor(0).betting:
-◯◯  ◯◯
-◯◯  ◯◯
-◯◯  ◯◯
-◯◯  ◯◯
-◯◯  ◯◯
-◯◯  ◯◯
-◯◯  ◯◯
-InformationStateTensor(0).folding: ◯◯◯
-InformationStateTensor(1).player: ◯◉◯
-InformationStateTensor(1).private_card: ◯◯◉◯◯◯◯◯
-InformationStateTensor(1).community_card: ◯◯◯◯◯◯◯◯
-InformationStateTensor(1).dealing: ◉◉◯
-InformationStateTensor(1).betting:
-◯◯  ◯◯
-◯◯  ◯◯
-◯◯  ◯◯
-◯◯  ◯◯
-◯◯  ◯◯
-◯◯  ◯◯
-◯◯  ◯◯
-InformationStateTensor(1).folding: ◯◯◯
-InformationStateTensor(2).player: ◯◯◉
-InformationStateTensor(2).private_card: ◯◯◯◯◯◯◯◯
-InformationStateTensor(2).community_card: ◯◯◯◯◯◯◯◯
-InformationStateTensor(2).dealing: ◉◉◯
-InformationStateTensor(2).betting:
-◯◯  ◯◯
-◯◯  ◯◯
-◯◯  ◯◯
-◯◯  ◯◯
-◯◯  ◯◯
-◯◯  ◯◯
-◯◯  ◯◯
-InformationStateTensor(2).folding: ◯◯◯
-ObservationString(0) = "[Observer: 0][Private: 4][Round 1][Player: -1][Pot: 3][Money: 99 99 99][Ante: 1 1 1]"
-ObservationString(1) = "[Observer: 1][Private: 2][Round 1][Player: -1][Pot: 3][Money: 99 99 99][Ante: 1 1 1]"
-ObservationString(2) = "[Observer: 2][Private: -10000][Round 1][Player: -1][Pot: 3][Money: 99 99 99][Ante: 1 1 1]"
-PublicObservationString() = "[Round 1][Player: -1][Pot: 3][Money: 99 99 99][Ante: 1 1 1]"
-PrivateObservationString(0) = "[Observer: 0][Private: 4]"
-PrivateObservationString(1) = "[Observer: 1][Private: 2]"
-PrivateObservationString(2) = "[Observer: 2][Private: -10000]"
-ObservationTensor(0): ◉◯◯◯◯◯◯◉◯◯◯◯◯◯◯◯◯◯◯◉◉◉◯◯◯
-ObservationTensor(1): ◯◉◯◯◯◉◯◯◯◯◯◯◯◯◯◯◯◯◯◉◉◉◯◯◯
-ObservationTensor(2): ◯◯◉◯◯◯◯◯◯◯◯◯◯◯◯◯◯◯◯◉◉◉◯◯◯
-ChanceOutcomes() = [{0, 0.166666666667}, {1, 0.166666666667}, {3, 0.166666666667}, {5, 0.166666666667}, {6, 0.166666666667}, {7, 0.166666666667}]
-LegalActions() = [0, 1, 3, 5, 6, 7]
-StringLegalActions() = ["Chance outcome:0", "Chance outcome:1", "Chance outcome:3", "Chance outcome:5", "Chance outcome:6", "Chance outcome:7"]
-
-=======
->>>>>>> 7d29d4ce
 # Apply action "Chance outcome:3"
 action: 3
 
@@ -567,78 +481,6 @@
 action: 0
 
 # State 7
-<<<<<<< HEAD
-# Round: 2
-# Player: -1
-# Pot: 7
-# Money (p1 p2 ...): 99 97 97
-# Cards (public p1 p2 ...): -10000 4 2 3
-# Round 1 sequence: Call, Raise, Call, Fold
-# Round 2 sequence:
-IsTerminal() = False
-History() = [4, 2, 3, 1, 2, 1, 0]
-HistoryString() = "4, 2, 3, 1, 2, 1, 0"
-IsChanceNode() = True
-IsSimultaneousNode() = False
-CurrentPlayer() = -1
-InformationStateString(0) = "[Observer: 0][Private: 4][Round 2][Player: -1][Pot: 7][Money: 99 97 97][Round1: 1 2 1 0][Round2: ]"
-InformationStateString(1) = "[Observer: 1][Private: 2][Round 2][Player: -1][Pot: 7][Money: 99 97 97][Round1: 1 2 1 0][Round2: ]"
-InformationStateString(2) = "[Observer: 2][Private: 3][Round 2][Player: -1][Pot: 7][Money: 99 97 97][Round1: 1 2 1 0][Round2: ]"
-InformationStateTensor(0).player: ◉◯◯
-InformationStateTensor(0).private_card: ◯◯◯◯◉◯◯◯
-InformationStateTensor(0).community_card: ◯◯◯◯◯◯◯◯
-InformationStateTensor(0).dealing: ◉◉◉
-InformationStateTensor(0).betting:
-◉◯  ◯◯
-◯◉  ◯◯
-◉◯  ◯◯
-◯◯  ◯◯
-◯◯  ◯◯
-◯◯  ◯◯
-◯◯  ◯◯
-InformationStateTensor(0).folding: ◉◯◯
-InformationStateTensor(1).player: ◯◉◯
-InformationStateTensor(1).private_card: ◯◯◉◯◯◯◯◯
-InformationStateTensor(1).community_card: ◯◯◯◯◯◯◯◯
-InformationStateTensor(1).dealing: ◉◉◉
-InformationStateTensor(1).betting:
-◉◯  ◯◯
-◯◉  ◯◯
-◉◯  ◯◯
-◯◯  ◯◯
-◯◯  ◯◯
-◯◯  ◯◯
-◯◯  ◯◯
-InformationStateTensor(1).folding: ◉◯◯
-InformationStateTensor(2).player: ◯◯◉
-InformationStateTensor(2).private_card: ◯◯◯◉◯◯◯◯
-InformationStateTensor(2).community_card: ◯◯◯◯◯◯◯◯
-InformationStateTensor(2).dealing: ◉◉◉
-InformationStateTensor(2).betting:
-◉◯  ◯◯
-◯◉  ◯◯
-◉◯  ◯◯
-◯◯  ◯◯
-◯◯  ◯◯
-◯◯  ◯◯
-◯◯  ◯◯
-InformationStateTensor(2).folding: ◉◯◯
-ObservationString(0) = "[Observer: 0][Private: 4][Round 2][Player: -1][Pot: 7][Money: 99 97 97][Ante: 1 3 3]"
-ObservationString(1) = "[Observer: 1][Private: 2][Round 2][Player: -1][Pot: 7][Money: 99 97 97][Ante: 1 3 3]"
-ObservationString(2) = "[Observer: 2][Private: 3][Round 2][Player: -1][Pot: 7][Money: 99 97 97][Ante: 1 3 3]"
-PublicObservationString() = "[Round 2][Player: -1][Pot: 7][Money: 99 97 97][Ante: 1 3 3]"
-PrivateObservationString(0) = "[Observer: 0][Private: 4]"
-PrivateObservationString(1) = "[Observer: 1][Private: 2]"
-PrivateObservationString(2) = "[Observer: 2][Private: 3]"
-ObservationTensor(0) = [1.0, 0.0, 0.0, 0.0, 0.0, 0.0, 0.0, 1.0, 0.0, 0.0, 0.0, 0.0, 0.0, 0.0, 0.0, 0.0, 0.0, 0.0, 0.0, 1.0, 3.0, 3.0, 1.0, 0.0, 0.0]
-ObservationTensor(1) = [0.0, 1.0, 0.0, 0.0, 0.0, 1.0, 0.0, 0.0, 0.0, 0.0, 0.0, 0.0, 0.0, 0.0, 0.0, 0.0, 0.0, 0.0, 0.0, 1.0, 3.0, 3.0, 1.0, 0.0, 0.0]
-ObservationTensor(2) = [0.0, 0.0, 1.0, 0.0, 0.0, 0.0, 1.0, 0.0, 0.0, 0.0, 0.0, 0.0, 0.0, 0.0, 0.0, 0.0, 0.0, 0.0, 0.0, 1.0, 3.0, 3.0, 1.0, 0.0, 0.0]
-ChanceOutcomes() = [{0, 0.200000000000}, {1, 0.200000000000}, {5, 0.200000000000}, {6, 0.200000000000}, {7, 0.200000000000}]
-LegalActions() = [0, 1, 5, 6, 7]
-StringLegalActions() = ["Chance outcome:0", "Chance outcome:1", "Chance outcome:5", "Chance outcome:6", "Chance outcome:7"]
-
-=======
->>>>>>> 7d29d4ce
 # Apply action "Chance outcome:1"
 action: 1
 
