// Copyright 2019 DeepMind Technologies Ltd. All rights reserved.
//
// Licensed under the Apache License, Version 2.0 (the "License");
// you may not use this file except in compliance with the License.
// You may obtain a copy of the License at
//
//     http://www.apache.org/licenses/LICENSE-2.0
//
// Unless required by applicable law or agreed to in writing, software
// distributed under the License is distributed on an "AS IS" BASIS,
// WITHOUT WARRANTIES OR CONDITIONS OF ANY KIND, either express or implied.
// See the License for the specific language governing permissions and
// limitations under the License.

#ifndef OPEN_SPIEL_GAME_TRANSFORMS_TURN_BASED_SIMULTANEOUS_GAME_H_
#define OPEN_SPIEL_GAME_TRANSFORMS_TURN_BASED_SIMULTANEOUS_GAME_H_

#include <memory>
#include <string>
#include <utility>
#include <vector>

#include "open_spiel/spiel.h"

// This wrapper turns any n-player simultaneous move game into an equivalent
// turn-based game where simultaneous move nodes are encoded as n turns.
//
// The underlying game must provide InformationStateString and
// InformationStateTensor for the wrapped functions to work.
//
// TODO:
//   - implement UndoAction for these games.

namespace open_spiel {

class TurnBasedSimultaneousObserver;

class TurnBasedSimultaneousState : public State {
 public:
  TurnBasedSimultaneousState(std::shared_ptr<const Game> game,
                             std::unique_ptr<State> state);
  TurnBasedSimultaneousState(const TurnBasedSimultaneousState& other);

  Player CurrentPlayer() const override;
  std::string ActionToString(Player player, Action action_id) const override;
  std::string ToString() const override;
  bool IsTerminal() const override;
  std::vector<double> Returns() const override;
  std::string InformationStateString(Player player) const override;
  std::string ObservationString(Player player) const override;
  void InformationStateTensor(Player player,
                              absl::Span<float> values) const override;
  void ObservationTensor(Player player,
                         absl::Span<float> values) const override;
  std::unique_ptr<State> Clone() const override;
  std::vector<std::pair<Action, double>> ChanceOutcomes() const override;

  // Access to the wrapped state, used for debugging and in the tests.
  const State* SimultaneousGameState() const { return state_.get(); }
  std::vector<Action> LegalActions() const override;

 protected:
  void DoApplyAction(Action action_id) override;

 private:
  void DetermineWhoseTurn();
  void RolloutModeIncrementCurrentPlayer();
  friend TurnBasedSimultaneousObserver;
  std::unique_ptr<State> state_;

  // A vector of actions that is used primarily to store the intermediate
  // actions taken by the players when extending the simultaneous move nodes
  // to be turn-based.
  std::vector<Action> action_vector_;

  // The current player (which will never be kSimultaneousPlayerId).
  Player current_player_;

  // Are we currently rolling out a simultaneous move node?
  bool rollout_mode_;
};

class TurnBasedSimultaneousGame : public Game {
 public:
  explicit TurnBasedSimultaneousGame(std::shared_ptr<const Game> game);

  std::unique_ptr<State> NewInitialState() const override {
    return std::unique_ptr<State>(new TurnBasedSimultaneousState(
        shared_from_this(), game_->NewInitialState()));
  }

  int NumDistinctActions() const override {
    return game_->NumDistinctActions();
  }
  int MaxChanceOutcomes() const override { return game_->MaxChanceOutcomes(); }
  int NumPlayers() const override { return game_->NumPlayers(); }
  double MinUtility() const override { return game_->MinUtility(); }
  double MaxUtility() const override { return game_->MaxUtility(); }
  double UtilitySum() const override { return game_->UtilitySum(); }
  int MaxGameLength() const override {
    return game_->MaxGameLength() * NumPlayers();
  }
  int MaxChanceNodesInHistory() const override {
    return game_->MaxChanceNodesInHistory();
  }
<<<<<<< HEAD
  std::shared_ptr<Observer> MakeObserver(
      absl::optional<IIGObservationType> iig_obs_type,
      const GameParameters& params) const override;
  std::shared_ptr<const Game> wrapped_game() const { return game_; }
=======
  std::vector<int> InformationStateTensorShape() const override {
    return {NumDistinctActions() + NumPlayers()
            + game_->InformationStateTensorSize()};
  }
  std::vector<int> ObservationTensorShape() const override {
    return {NumDistinctActions() + NumPlayers()
            + game_->ObservationTensorSize()};
  }
  std::shared_ptr<Observer> MakeObserver(
      absl::optional<IIGObservationType> iig_obs_type,
      const GameParameters& params) const override;
>>>>>>> 6be071d6
 private:
  friend TurnBasedSimultaneousState;
  std::shared_ptr<const Game> game_;
  // Used to implement the old observation API.
  std::shared_ptr<TurnBasedSimultaneousObserver> default_observer_;
  std::shared_ptr<TurnBasedSimultaneousObserver> info_state_observer_;
};

// Return back a transformed clone of the game.
std::shared_ptr<const Game> ConvertToTurnBased(const Game& game);

// These are equivalent to LoadGame but converts the game to turn-based if it is
// not already one. They are simple wrappers provided for the Python API.
std::shared_ptr<const Game> LoadGameAsTurnBased(const std::string& name);
std::shared_ptr<const Game> LoadGameAsTurnBased(const std::string& name,
                                                const GameParameters& params);

}  // namespace open_spiel

#endif  // OPEN_SPIEL_GAME_TRANSFORMS_TURN_BASED_SIMULTANEOUS_GAME_H_<|MERGE_RESOLUTION|>--- conflicted
+++ resolved
@@ -103,12 +103,6 @@
   int MaxChanceNodesInHistory() const override {
     return game_->MaxChanceNodesInHistory();
   }
-<<<<<<< HEAD
-  std::shared_ptr<Observer> MakeObserver(
-      absl::optional<IIGObservationType> iig_obs_type,
-      const GameParameters& params) const override;
-  std::shared_ptr<const Game> wrapped_game() const { return game_; }
-=======
   std::vector<int> InformationStateTensorShape() const override {
     return {NumDistinctActions() + NumPlayers()
             + game_->InformationStateTensorSize()};
@@ -120,7 +114,7 @@
   std::shared_ptr<Observer> MakeObserver(
       absl::optional<IIGObservationType> iig_obs_type,
       const GameParameters& params) const override;
->>>>>>> 6be071d6
+  std::shared_ptr<const Game> wrapped_game() const { return game_; }
  private:
   friend TurnBasedSimultaneousState;
   std::shared_ptr<const Game> game_;
