--- conflicted
+++ resolved
@@ -79,7 +79,6 @@
   inline std::vector<int_type> vector_shape() const {
     return {shape_.begin(), shape_.end()};
   }
-<<<<<<< HEAD
 
   // Number of floats in a tensor.
   int32_t size() const {
@@ -165,6 +164,7 @@
   absl::Span<float> data_;
 };
 
+
 struct ConstDimensionedSpan {
   absl::InlinedVector<int, 4> shape;
   absl::Span<const float> data;
@@ -194,83 +194,9 @@
   const float& at(int idx1, int idx2, int idx3, int idx4) const {
     SPIEL_DCHECK_EQ(shape.size(), 4);
     return data[((idx1 * shape[1] + idx2) * shape[2] + idx3) * shape[3] + idx4];
-=======
-
-  // Number of floats in a tensor.
-  int32_t size() const {
-    return std::accumulate(shape_.begin(), shape_.end(), 1,
-                           std::multiplies<int32_t>());
-  }
-
-  // Akin to numpy.ndarray.nbytes returns the memory footprint.
-  int32_t nbytes() const { return size() * sizeof(float); }
-
-  std::string DebugString() const {
-    return absl::StrCat("SpanTensor(name='", name(), "', shape=(",
-                        absl::StrJoin(shape_, ","), "), nbytes=", nbytes(),
-                        ")");
-  }
-
- private:
-  std::string name_;
-  Shape shape_;
-};
-
-// A tensor backed up by a data buffer *not* owned by SpanTensor.
-//
-// This is a view class that points to some externally owned data buffer
-// and helps with accessing and modifying the data via its `at` methods.
-//
-// The class has the pointer semantics, akin to `std::unique_ptr` or a raw
-// pointer, where `SpanTensor` just "points" to an array.
-// In particular helper accessor methods like `data` or `at` are marked as const
-// but still give access to mutable data.
-class SpanTensor {
- public:
-  SpanTensor(SpanTensorInfo info, absl::Span<float> data)
-      : info_(std::move(info)), data_(data) {
-    SPIEL_CHECK_EQ(info_.size(), data_.size());
-  }
-
-  const SpanTensorInfo& info() const { return info_; }
-
-  absl::Span<float> data() const { return data_; }
-
-  std::string DebugString() const { return info_.DebugString(); }
-
-  // Mutators of data.
-  float& at() const {
-    SPIEL_DCHECK_EQ(info_.shape().size(), 0);
-    return data_[0];
-  }
-
-  float& at(int idx) const {
-    SPIEL_DCHECK_EQ(info_.shape().size(), 1);
-    return data_[idx];
-  }
-
-  float& at(int idx1, int idx2) const {
-    SPIEL_DCHECK_EQ(info_.shape().size(), 2);
-    return data_[idx1 * info_.shape()[1] + idx2];
-  }
-
-  float& at(int idx1, int idx2, int idx3) const {
-    SPIEL_DCHECK_EQ(info_.shape().size(), 3);
-    return data_[(idx1 * info_.shape()[1] + idx2) * info_.shape()[2] + idx3];
-  }
-
-  float& at(int idx1, int idx2, int idx3, int idx4) const {
-    SPIEL_DCHECK_EQ(info_.shape().size(), 4);
-    return data_[((idx1 * info_.shape()[1] + idx2) * info_.shape()[2] + idx3) *
-                     info_.shape()[3] +
-                 idx4];
->>>>>>> 6be071d6
-  }
-
- private:
-  SpanTensorInfo info_;
-  absl::Span<float> data_;
-};
+  }
+};
+
 
 // An Allocator is responsible for returning memory for an Observer.
 class Allocator {
@@ -432,7 +358,6 @@
     .perfect_recall = false,
     .private_info = PrivateInfoType::kSinglePlayer};
 
-<<<<<<< HEAD
 // Current private observation of a player.
 // In a card game like Poker this would be what it sees in its hand.
 inline constexpr IIGObservationType kHandObsType{
@@ -447,8 +372,6 @@
     .perfect_recall = true,
     .private_info = PrivateInfoType::kSinglePlayer};
 
-=======
->>>>>>> 6be071d6
 // An Observer is something which can produce an observation of a State,
 // e.g. a Tensor or collection of Tensors or a string.
 // Observers are game-specific. They are created by a Game object, and
@@ -486,7 +409,6 @@
   // Create
   Observation(const Game& game, std::shared_ptr<Observer> observer);
 
-<<<<<<< HEAD
   SpanTensor GetTensor(const std::string& name) {
     size_t offset = 0;
     size_t size = 0;
@@ -514,19 +436,9 @@
     SpielFatalError("Tensor not found");
   }
 
-=======
->>>>>>> 6be071d6
   // Gets the observation from the State and player and stores it in
   // the internal tensor.
   void SetFrom(const State& state, Player player);
-
-  // Describes the observation components.
-  const std::vector<SpanTensorInfo>& tensors_info() const {
-    return tensors_info_;
-  }
-
-  // Returns the component tensors of the observation.
-  std::vector<SpanTensor> tensors();
 
   // Describes the observation components.
   const std::vector<SpanTensorInfo>& tensors_info() const {
@@ -565,6 +477,14 @@
   bool HasString() const { return observer_->HasString(); }
   bool HasTensor() const { return observer_->HasTensor(); }
 
+  bool operator==(const Observation& other) const {
+    return buffer_ == other.buffer_
+        && tensors_info_ == other.tensors_info_;
+  }
+  bool operator!=(const Observation& other) const { return !(*this == other); }
+
+  size_t size() const { return buffer_.size(); }
+
  public:
   // Deprecated methods.
 
@@ -572,20 +492,9 @@
   ABSL_DEPRECATED("Use `tensors()`. This method is unsafe.")
   absl::Span<float> Tensor() { return absl::MakeSpan(buffer_); }
 
-<<<<<<< HEAD
   ABSL_DEPRECATED("Use `tensors()`. This method is unsafe.")
   absl::Span<const float> Tensor() const { return absl::MakeSpan(buffer_); }
 
-  bool operator==(const Observation& other) const {
-    return buffer_ == other.buffer_
-        && tensors_info_ == other.tensors_info_;
-  }
-  bool operator!=(const Observation& other) const { return !(*this == other); }
-
-  size_t size() const { return buffer_.size(); }
-
-=======
->>>>>>> 6be071d6
  private:
   std::shared_ptr<Observer> observer_;
   std::vector<float> buffer_;
