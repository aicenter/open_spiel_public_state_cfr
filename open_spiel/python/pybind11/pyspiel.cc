--- conflicted
+++ resolved
@@ -81,7 +81,6 @@
   std::string message_;
 };
 
-<<<<<<< HEAD
 // Python representation of GameParameter objects
 namespace {
 py::object GameParameterToPython(const GameParameter& gp) {
@@ -105,8 +104,6 @@
 }
 }  // namespace
 
-=======
->>>>>>> 7d29d4ce
 // Definintion of our Python module.
 PYBIND11_MODULE(pyspiel, m) {
   m.doc() = "Open Spiel";
