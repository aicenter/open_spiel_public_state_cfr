find_package(Python3 COMPONENTS Interpreter Development)
message(NOTICE "Python executable: ${Python3_EXECUTABLE}")
message(NOTICE "Python include dirs: ${Python3_INCLUDE_DIRS}")
include_directories(SYSTEM ${Python3_INCLUDE_DIRS})

if(Python3_VERSION VERSION_LESS "3.6.0")
  message(FATAL_ERROR
    "Python found ${Python3_VERSION} < 3.6.0")
endif()

# Detect the Python ML frameworks.
if (OPEN_SPIEL_ENABLE_JAX STREQUAL AUTO)
  message(NOTICE "OPEN_SPIEL_ENABLE_JAX set to AUTO. Detecting Jax...")
  execute_process(COMMAND ${CMAKE_CURRENT_SOURCE_DIR}/../scripts/find_jax.sh ${Python3_EXECUTABLE}
                  RESULT_VARIABLE JAX_RET_VAL
                  OUTPUT_VARIABLE JAX_OUT
                  ERROR_VARIABLE JAX_ERR)
  if (JAX_RET_VAL EQUAL 0)
    message(NOTICE "Found, version: ${JAX_OUT}")
    set(OPEN_SPIEL_ENABLE_JAX ON)
  else()
    message(NOTICE "Not found. Enable printing errors in python/CMakeLists.txt to see output.")
    set(OPEN_SPIEL_ENABLE_JAX OFF)
    # message(NOTICE "stdout: ${JAX_OUT}, stderr: ${JAX_ERR}")
  endif()
endif()

if (OPEN_SPIEL_ENABLE_PYTORCH STREQUAL AUTO)
  message(NOTICE "OPEN_SPIEL_ENABLE_PYTORCH set to AUTO. Detecting PyTorch...")
  execute_process(COMMAND ${CMAKE_CURRENT_SOURCE_DIR}/../scripts/find_pytorch.sh ${Python3_EXECUTABLE}
                  RESULT_VARIABLE PYTORCH_RET_VAL
                  OUTPUT_VARIABLE PYTORCH_OUT
                  ERROR_VARIABLE PYTORCH_ERR)
  if (PYTORCH_RET_VAL EQUAL 0)
    message(NOTICE "Found, version: ${PYTORCH_OUT}")
    set(OPEN_SPIEL_ENABLE_PYTORCH ON)
  else()
    message(NOTICE "Not found. Enable printing errors in python/CMakeLists.txt to see output.")
    set(OPEN_SPIEL_ENABLE_PYTORCH OFF)
    # message(NOTICE "stdout: ${PYTORCH_OUT}, stderr: ${PYTORCH_ERR}")
  endif()
endif()

if (OPEN_SPIEL_ENABLE_TENSORFLOW STREQUAL AUTO)
  message(NOTICE "OPEN_SPIEL_ENABLE_TENSORFLOW set to AUTO. Detecting Tensorflow...")
  execute_process(COMMAND ${CMAKE_CURRENT_SOURCE_DIR}/../scripts/find_tensorflow.sh ${Python3_EXECUTABLE}
                  RESULT_VARIABLE TENSORFLOW_RET_VAL
                  OUTPUT_VARIABLE TENSORFLOW_OUT
                  ERROR_VARIABLE TENSORFLOW_ERR)
  if (TENSORFLOW_RET_VAL EQUAL 0)
    message(NOTICE "Found, version: ${TENSORFLOW_OUT}")
    set(OPEN_SPIEL_ENABLE_TENSORFLOW ON)
  else()
    message(NOTICE "Not found. Enable printing errors in python/CMakeLists.txt to see output.")
    set(OPEN_SPIEL_ENABLE_TENSORFLOW OFF)
    # message(NOTICE "stdout: ${TENSORFLOW_OUT}, stderr: ${TENSORFLOW_ERR}")
  endif()
endif()


# List of all Python bindings to add to pyspiel.
set(PYTHON_BINDINGS ${PYTHON_BINDINGS}
  pybind11/algorithms_corr_dist.cc
  pybind11/algorithms_corr_dist.h
  pybind11/algorithms_trajectories.cc
  pybind11/algorithms_trajectories.h
  pybind11/bots.cc
  pybind11/bots.h
  pybind11/games_backgammon.cc
  pybind11/games_backgammon.h
  pybind11/games_bridge.cc
  pybind11/games_bridge.h
  pybind11/games_chess.cc
  pybind11/games_chess.h
  pybind11/games_kuhn_poker.cc
  pybind11/games_kuhn_poker.h
  pybind11/games_negotiation.cc
  pybind11/games_negotiation.h
  pybind11/games_tarok.cc
  pybind11/games_tarok.h
  pybind11/game_transforms.cc
  pybind11/game_transforms.h
  pybind11/observer.cc
  pybind11/observer.h
  pybind11/policy.cc
  pybind11/policy.h
  pybind11/pybind11.h
  pybind11/pyspiel.cc
  pybind11/python_games.cc
  pybind11/python_games.h
  )

# Optional pyspiel sub-modules, which can specify their python bindings.
if (OPEN_SPIEL_BUILD_WITH_GAMUT)
  set (PYTHON_BINDINGS ${PYTHON_BINDINGS}
      ../games/gamut/gamut_pybind11.h
      ../games/gamut/gamut_pybind11.cc
      )
endif()
if (OPEN_SPIEL_BUILD_WITH_XINXIN)
  set (PYTHON_BINDINGS ${PYTHON_BINDINGS}
      ../bots/xinxin/xinxin_pybind11.h
      ../bots/xinxin/xinxin_pybind11.cc
      )
endif()

add_library(pyspiel MODULE ${PYTHON_BINDINGS} ${OPEN_SPIEL_OBJECTS})

# Without this, the binary is called `libpyspiel.so`
set_target_properties(pyspiel PROPERTIES PREFIX "")

# Optional pyspiel-related modules, which can specify their own python tests.
if (OPEN_SPIEL_BUILD_WITH_EIGEN)
  add_library(pyspiel_eigen_test MODULE
    ../eigen/eigen_test_support.h
    ../eigen/pyeig.h
    ../eigen/pyspiel_eigen_test.cc
    ${OPEN_SPIEL_OBJECTS})

  # Without this, the binary is called `libpyspiel_eigen_test.so`
  set_target_properties(pyspiel_eigen_test PROPERTIES PREFIX "")

  set(PYTHON_TESTS ${PYTHON_TESTS}
    ../eigen/eigen_binding_test.py)
endif()
if (OPEN_SPIEL_BUILD_WITH_XINXIN)
  set(PYTHON_TESTS ${PYTHON_TESTS} ../bots/xinxin/xinxin_bot_test.py)
endif()
if (OPEN_SPIEL_BUILD_WITH_GAMUT)
  set(PYTHON_TESTS ${PYTHON_TESTS} ../games/gamut/gamut_test.py)
endif()
if (BUILD_WITH_PAPERS)
  set(PYTHON_TESTS ${PYTHON_TESTS} ../papers_with_code/1906.06412.value_functions/train_eval_loop_test.py)
endif()


# Python tests to run. Start with all the core tests here first, then
# conditionally add other tests based on what has been enabled/detected.
set(PYTHON_TESTS ${PYTHON_TESTS}
  ../integration_tests/api_test.py
  ../integration_tests/playthrough_test.py
  algorithms/action_value_test.py
  algorithms/action_value_vs_best_response_test.py
<<<<<<< HEAD
  algorithms/alpha_zero/evaluator_test.py
#  algorithms/alpha_zero/model_test.py # FIXME: disabled due to TF
=======
>>>>>>> 7d29d4ce
  algorithms/best_response_test.py
  algorithms/cfr_br_test.py
  algorithms/cfr_test.py
  algorithms/evaluate_bots_test.py
  algorithms/expected_game_score_test.py
  algorithms/external_sampling_mccfr_test.py
  algorithms/fictitious_play_test.py
  algorithms/gambit_test.py
  algorithms/generate_playthrough_test.py
  algorithms/get_all_states_test.py
  algorithms/mcts_test.py
  algorithms/minimax_test.py
<<<<<<< HEAD
#  algorithms/neurd_test.py # FIXME: disabled due to TF
  algorithms/nfsp_test.py
=======
>>>>>>> 7d29d4ce
  algorithms/noisy_policy_test.py
  algorithms/outcome_sampling_mccfr_test.py
  algorithms/policy_aggregator_joint_test.py
  algorithms/policy_aggregator_test.py
  algorithms/projected_replicator_dynamics_test.py
  algorithms/random_agent_test.py
<<<<<<< HEAD
#  algorithms/rcfr_test.py # FIXME: disabled due to TF
  algorithms/sequence_form_lp_test.py
  algorithms/value_iteration_test.py
=======
>>>>>>> 7d29d4ce
  bots/bluechip_bridge_test.py
  bots/bluechip_bridge_uncontested_bidding_test.py
  bots/is_mcts_test.py
  bots/uniform_random_test.py
  egt/dynamics_test.py
  egt/heuristic_payoff_table_test.py
  egt/utils_test.py
  environments/catch_test.py
  environments/cliff_walking_test.py
  games/data_test.py
  games/tic_tac_toe_test.py
  mfg/algorithms/best_response_value_test.py
  mfg/algorithms/fictitious_play_test.py
  mfg/algorithms/greedy_policy_test.py
  mfg/algorithms/nash_conv_test.py
  mfg/algorithms/policy_value_test.py
  mfg/games/crowd_modelling_test.py
  tests/bot_test.py
  tests/games_bridge_test.py
  tests/games_sim_test.py
  tests/policy_test.py
  tests/pyspiel_test.py
  tests/rl_environment_test.py
  tests/sampled_stochastic_games_test.py
  tests/tensor_game_utils_test.py
  utils/file_logger_test.py
  utils/lru_cache_test.py
  utils/spawn_test.py
<<<<<<< HEAD
#  pytorch/rcfr_pytorch_test.py # FIXME disabled due to TF
  pytorch/dqn_pytorch_test.py
  pytorch/nfsp_pytorch_test.py
#  pytorch/deep_cfr_pytorch_test.py # FIXME disabled due to TF
  pytorch/eva_pytorch_test.py
  pytorch/losses/rl_losses_pytorch_test.py
  pytorch/policy_gradient_pytorch_test.py
=======
>>>>>>> 7d29d4ce
)

# Add Jax tests if it is enabled.
if (OPEN_SPIEL_ENABLE_JAX)
  # Only current JAX test is the bridge supervised learning example below.
  set (PYTHON_TESTS ${PYTHON_TESTS}
    jax/dqn_jax_test.py
    # This test is flaky. TODO(perolat): fix this.
    # See https://github.com/deepmind/open_spiel/issues/602
    # jax/nfsp_jax_test.py
  )
endif()

# Add PyTorch tests if is enabled.
if (OPEN_SPIEL_ENABLE_PYTORCH)
  set(PYTHON_TESTS ${PYTHON_TESTS}
      pytorch/rcfr_pytorch_test.py
      pytorch/dqn_pytorch_test.py
      pytorch/nfsp_pytorch_test.py
      pytorch/deep_cfr_pytorch_test.py
      pytorch/eva_pytorch_test.py
      pytorch/losses/rl_losses_pytorch_test.py
      pytorch/policy_gradient_pytorch_test.py
  )
endif()

# Add Tensorflow tests if is enabled.
if (OPEN_SPIEL_ENABLE_TENSORFLOW)
  set(PYTHON_TESTS ${PYTHON_TESTS}
      algorithms/alpha_zero/evaluator_test.py
      algorithms/alpha_zero/model_test.py
      algorithms/deep_cfr_test.py
      algorithms/deep_cfr_tf2_test.py
      algorithms/discounted_cfr_test.py
      algorithms/dqn_test.py
      algorithms/eva_test.py
      algorithms/exploitability_descent_test.py
      algorithms/exploitability_test.py
      algorithms/losses/rl_losses_test.py
      algorithms/masked_softmax_test.py
      algorithms/neurd_test.py
      algorithms/nfsp_test.py
      algorithms/policy_gradient_test.py
      algorithms/psro_v2/strategy_selectors_test.py
      algorithms/rcfr_test.py
  )
  if (OPEN_SPIEL_ENABLE_PYTHON_MISC)
    set(PYTHON_TESTS ${PYTHON_TESTS}
        algorithms/psro_v2/best_response_oracle_test.py
    )
  endif()
endif()

# Add miscellaneous Python tests if enabled.
# These require extra dependencies like cvxopt, nashpy, or matplotlib
if (OPEN_SPIEL_ENABLE_PYTHON_MISC)
  set(PYTHON_TESTS ${PYTHON_TESTS}
      algorithms/double_oracle_test.py
      algorithms/lp_solver_test.py
      algorithms/jpsro_test.py
      algorithms/response_graph_ucb_test.py
      algorithms/sequence_form_lp_test.py
      algorithms/value_iteration_test.py
      egt/alpharank_test.py
      egt/alpharank_visualizer_test.py
      egt/visualization_test.py
      games/kuhn_poker_test.py
      tests/matrix_game_utils_test.py
  )
endif()

# Create python tests.
foreach(py_test_file IN LISTS PYTHON_TESTS)
  add_test(NAME ${py_test_file} COMMAND ${Python3_EXECUTABLE} ${CMAKE_CURRENT_SOURCE_DIR}/${py_test_file})

  # We need two elements in the python path: CURRENT_BINARY_DIR to pick up
  # pyspiel.so, and CURRENT_SOURCE_DIR for the Python source files. We use
  # CURRENT_SOURCE_DIR/../.. so that the Python module imports are of the form:
  #  from open_spiel.python import rl_environment.
  set_property(TEST ${py_test_file}
      PROPERTY ENVIRONMENT
      CMAKE_BINARY_DIR=${CMAKE_BINARY_DIR};
      PYTHONPATH=${CMAKE_CURRENT_BINARY_DIR}:${CMAKE_CURRENT_SOURCE_DIR}/../..;
      TEST_SRCDIR=${CMAKE_CURRENT_SOURCE_DIR}/../..)
endforeach(py_test_file)

# Additional tests (running examples as tests)
# We don't generate these automatically because we may want custom parameters.
if (OPEN_SPIEL_ENABLE_JAX)
  add_test(NAME python_examples_bridge_supervised_learning
           COMMAND ${Python3_EXECUTABLE}
           ${CMAKE_CURRENT_SOURCE_DIR}/examples/bridge_supervised_learning.py
           --iterations 10
           --eval_every 5
          --data_path ${CMAKE_CURRENT_SOURCE_DIR}/examples/data/bridge)
  set_property(TEST python_examples_bridge_supervised_learning
      PROPERTY ENVIRONMENT
      PYTHONPATH=${CMAKE_CURRENT_BINARY_DIR}:${CMAKE_CURRENT_SOURCE_DIR}/../..;
      TEST_SRCDIR=${CMAKE_CURRENT_SOURCE_DIR}/../..)
endif()<|MERGE_RESOLUTION|>--- conflicted
+++ resolved
@@ -129,7 +129,7 @@
 if (OPEN_SPIEL_BUILD_WITH_GAMUT)
   set(PYTHON_TESTS ${PYTHON_TESTS} ../games/gamut/gamut_test.py)
 endif()
-if (BUILD_WITH_PAPERS)
+if (OPEN_SPIEL_BUILD_WITH_PAPERS)
   set(PYTHON_TESTS ${PYTHON_TESTS} ../papers_with_code/1906.06412.value_functions/train_eval_loop_test.py)
 endif()
 
@@ -141,11 +141,6 @@
   ../integration_tests/playthrough_test.py
   algorithms/action_value_test.py
   algorithms/action_value_vs_best_response_test.py
-<<<<<<< HEAD
-  algorithms/alpha_zero/evaluator_test.py
-#  algorithms/alpha_zero/model_test.py # FIXME: disabled due to TF
-=======
->>>>>>> 7d29d4ce
   algorithms/best_response_test.py
   algorithms/cfr_br_test.py
   algorithms/cfr_test.py
@@ -158,23 +153,12 @@
   algorithms/get_all_states_test.py
   algorithms/mcts_test.py
   algorithms/minimax_test.py
-<<<<<<< HEAD
-#  algorithms/neurd_test.py # FIXME: disabled due to TF
-  algorithms/nfsp_test.py
-=======
->>>>>>> 7d29d4ce
   algorithms/noisy_policy_test.py
   algorithms/outcome_sampling_mccfr_test.py
   algorithms/policy_aggregator_joint_test.py
   algorithms/policy_aggregator_test.py
   algorithms/projected_replicator_dynamics_test.py
   algorithms/random_agent_test.py
-<<<<<<< HEAD
-#  algorithms/rcfr_test.py # FIXME: disabled due to TF
-  algorithms/sequence_form_lp_test.py
-  algorithms/value_iteration_test.py
-=======
->>>>>>> 7d29d4ce
   bots/bluechip_bridge_test.py
   bots/bluechip_bridge_uncontested_bidding_test.py
   bots/is_mcts_test.py
@@ -203,16 +187,6 @@
   utils/file_logger_test.py
   utils/lru_cache_test.py
   utils/spawn_test.py
-<<<<<<< HEAD
-#  pytorch/rcfr_pytorch_test.py # FIXME disabled due to TF
-  pytorch/dqn_pytorch_test.py
-  pytorch/nfsp_pytorch_test.py
-#  pytorch/deep_cfr_pytorch_test.py # FIXME disabled due to TF
-  pytorch/eva_pytorch_test.py
-  pytorch/losses/rl_losses_pytorch_test.py
-  pytorch/policy_gradient_pytorch_test.py
-=======
->>>>>>> 7d29d4ce
 )
 
 # Add Jax tests if it is enabled.
