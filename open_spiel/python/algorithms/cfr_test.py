# Copyright 2019 DeepMind Technologies Ltd. All rights reserved.
#
# Licensed under the Apache License, Version 2.0 (the "License");
# you may not use this file except in compliance with the License.
# You may obtain a copy of the License at
#
#     http://www.apache.org/licenses/LICENSE-2.0
#
# Unless required by applicable law or agreed to in writing, software
# distributed under the License is distributed on an "AS IS" BASIS,
# WITHOUT WARRANTIES OR CONDITIONS OF ANY KIND, either express or implied.
# See the License for the specific language governing permissions and
# limitations under the License.

"""Tests for open_spiel.python.algorithms.cfr."""

from __future__ import absolute_import
from __future__ import division
from __future__ import print_function

import itertools

from absl.testing import absltest
from absl.testing import parameterized
import numpy as np

from open_spiel.python import policy
from open_spiel.python.algorithms import cfr
from open_spiel.python.algorithms import expected_game_score
from open_spiel.python.algorithms import exploitability
import pyspiel

_KUHN_GAME = pyspiel.load_game("kuhn_poker")
_LEDUC_GAME = pyspiel.load_game("leduc_poker")

_KUHN_UNIFORM_POLICY = policy.TabularPolicy(_KUHN_GAME)
_LEDUC_UNIFORM_POLICY = policy.TabularPolicy(_LEDUC_GAME)


class ModuleLevelFunctionTest(absltest.TestCase):

  def test__update_current_policy(self):
    game = pyspiel.load_game("kuhn_poker")
    tabular_policy = policy.TabularPolicy(game)

    cumulative_regrets = np.arange(0, 12 * 2).reshape((12, 2))
    expected_policy = cumulative_regrets / np.sum(
        cumulative_regrets, axis=-1, keepdims=True)
    nodes_indices = {
        u"0": 0,
        u"0pb": 1,
        u"1": 2,
        u"1pb": 3,
        u"2": 4,
        u"2pb": 5,
        u"1p": 6,
        u"1b": 7,
        u"2p": 8,
        u"2b": 9,
        u"0p": 10,
        u"0b": 11,
    }
    # pylint: disable=g-complex-comprehension
    info_state_nodes = {
        key: cfr._InfoStateNode(
            legal_actions=[0, 1],
            index_in_tabular_policy=None,
            cumulative_regret=dict(enumerate(cumulative_regrets[index])),
            cumulative_policy=None) for key, index in nodes_indices.items()
    }
    # pylint: enable=g-complex-comprehension

    cfr._update_current_policy(tabular_policy, info_state_nodes)

    np.testing.assert_array_equal(expected_policy,
                                  tabular_policy.action_probability_array)


class CFRTest(parameterized.TestCase, absltest.TestCase):

  @parameterized.parameters(
      list(itertools.product([True, False], [True, False], [True, False])))
  def test_policy_zero_is_uniform(self, linear_averaging, regret_matching_plus,
                                  alternating_updates):
    # We use Leduc and not Kuhn, because Leduc has illegal actions and Kuhn does
    # not.
    game = pyspiel.load_game("leduc_poker")
    cfr_solver = cfr._CFRSolver(
        game,
        regret_matching_plus=regret_matching_plus,
        linear_averaging=linear_averaging,
        alternating_updates=alternating_updates)

    np.testing.assert_array_equal(
        _LEDUC_UNIFORM_POLICY.action_probability_array,
        cfr_solver.current_policy().action_probability_array)
    np.testing.assert_array_equal(
        _LEDUC_UNIFORM_POLICY.action_probability_array,
        cfr_solver.average_policy().action_probability_array)

  def test_cfr_kuhn_poker(self):
    game = pyspiel.load_game("kuhn_poker")
    cfr_solver = cfr.CFRSolver(game)
    for _ in range(300):
      cfr_solver.evaluate_and_update_policy()
    average_policy = cfr_solver.average_policy()
    average_policy_values = expected_game_score.policy_value(
        game.new_initial_state(), [average_policy] * 2)
    # 1/18 is the Nash value. See https://en.wikipedia.org/wiki/Kuhn_poker
    np.testing.assert_allclose(
        average_policy_values, [-1 / 18, 1 / 18], atol=1e-3)

  def test_cfr_plus_kuhn_poker(self):
    game = pyspiel.load_game("kuhn_poker")
    cfr_solver = cfr.CFRPlusSolver(game)
    for _ in range(200):
      cfr_solver.evaluate_and_update_policy()
    average_policy = cfr_solver.average_policy()
    average_policy_values = expected_game_score.policy_value(
        game.new_initial_state(), [average_policy] * 2)
    # 1/18 is the Nash value. See https://en.wikipedia.org/wiki/Kuhn_poker
    np.testing.assert_allclose(
        average_policy_values, [-1 / 18, 1 / 18], atol=1e-3)

<<<<<<< HEAD
  # def test_cfr_cce_ce_dist_goofspiel(self):
  #   """Copy of the TestCCEDistCFRGoofSpiel in corr_dist_test.cc."""
  #   game = pyspiel.load_game(
  #       "turn_based_simultaneous_game(game=goofspiel(num_cards=3,points_order="
  #       "descending,returns_type=total_points))")
  #   for num_iterations in [1, 10, 100]:
  #     policies = []
  #     cfr_solver = cfr.CFRSolver(game)
  #     for _ in range(num_iterations):
  #       cfr_solver.evaluate_and_update_policy()
  #       policies.append(
  #           policy.python_policy_to_pyspiel_policy(cfr_solver.current_policy()))
  #     mu = pyspiel.uniform_correlation_device(policies)
  #     cce_dist_info = pyspiel.cce_dist(game, mu)
  #     print("goofspiel, cce test num_iters: {}, cce_dist: {}, per player: {}"
  #           .format(num_iterations, cce_dist_info.dist_value,
  #                   cce_dist_info.deviation_incentives))
  #     # Try converting one of the BR policies:
  #     _ = policy.pyspiel_policy_to_python_policy(
  #         game, cce_dist_info.best_response_policies[0])
  #
  #     # Assemble the same correlation device manually, just as an example for
  #     # how to do non-uniform distributions of them and to test the python
  #     # bindings for lists of tuples works properly
  #     uniform_prob = 1.0 / len(policies)
  #     mu2 = [(uniform_prob, policy) for policy in policies]
  #     cce_dist_info2 = pyspiel.cce_dist(game, mu2)
  #     self.assertAlmostEqual(cce_dist_info2.dist_value,
  #                            sum(cce_dist_info.deviation_incentives))
  #     # Test the CEDist function too, why not. Disable the exact one, as it
  #     # takes too long for a test.
  #     # ce_dist_info = pyspiel.ce_dist(game, pyspiel.determinize_corr_dev(mu))
  #     ce_dist_info = pyspiel.ce_dist(
  #         game, pyspiel.sampled_determinize_corr_dev(mu, 100))
  #     print("goofspiel, ce test num_iters: {}, ce_dist: {}, per player: {}"
  #           .format(num_iterations, ce_dist_info.dist_value,
  #                   ce_dist_info.deviation_incentives))
  #     print("number of conditional best responses per player:")
  #     for p in range(game.num_players()):
  #       print("  player {}, num: {}".format(
  #           p, len(ce_dist_info.conditional_best_response_policies[p])))
=======
  def test_cfr_plus_solver_best_response_mdp(self):
    game = pyspiel.load_game("kuhn_poker")
    cfr_solver = cfr.CFRPlusSolver(game)
    for _ in range(200):
      cfr_solver.evaluate_and_update_policy()
    average_policy = cfr_solver.average_policy()
    pyspiel_avg_policy = policy.python_policy_to_pyspiel_policy(average_policy)
    br_computer = pyspiel.TabularBestResponseMDP(game, pyspiel_avg_policy)
    br_info = br_computer.exploitability()
    self.assertLessEqual(br_info.exploitability, 0.001)

  def test_cfr_cce_ce_dist_goofspiel(self):
    """Copy of the TestCCEDistCFRGoofSpiel in corr_dist_test.cc."""
    game = pyspiel.load_game(
        "turn_based_simultaneous_game(game=goofspiel(num_cards=3,points_order="
        "descending,returns_type=total_points))")
    for num_iterations in [1, 10, 100]:
      policies = []
      cfr_solver = cfr.CFRSolver(game)
      for _ in range(num_iterations):
        cfr_solver.evaluate_and_update_policy()
        policies.append(
            policy.python_policy_to_pyspiel_policy(cfr_solver.current_policy()))
      mu = pyspiel.uniform_correlation_device(policies)
      cce_dist_info = pyspiel.cce_dist(game, mu)
      print("goofspiel, cce test num_iters: {}, cce_dist: {}, per player: {}"
            .format(num_iterations, cce_dist_info.dist_value,
                    cce_dist_info.deviation_incentives))
      # Try converting one of the BR policies:
      _ = policy.pyspiel_policy_to_python_policy(
          game, cce_dist_info.best_response_policies[0])

      # Assemble the same correlation device manually, just as an example for
      # how to do non-uniform distributions of them and to test the python
      # bindings for lists of tuples works properly
      uniform_prob = 1.0 / len(policies)
      mu2 = [(uniform_prob, policy) for policy in policies]
      cce_dist_info2 = pyspiel.cce_dist(game, mu2)
      self.assertAlmostEqual(cce_dist_info2.dist_value,
                             sum(cce_dist_info.deviation_incentives))
      # Test the CEDist function too, why not. Disable the exact one, as it
      # takes too long for a test.
      # ce_dist_info = pyspiel.ce_dist(game, pyspiel.determinize_corr_dev(mu))
      ce_dist_info = pyspiel.ce_dist(
          game, pyspiel.sampled_determinize_corr_dev(mu, 100))
      print("goofspiel, ce test num_iters: {}, ce_dist: {}, per player: {}"
            .format(num_iterations, ce_dist_info.dist_value,
                    ce_dist_info.deviation_incentives))
      print("number of conditional best responses per player:")
      for p in range(game.num_players()):
        print("  player {}, num: {}".format(
            p, len(ce_dist_info.conditional_best_response_policies[p])))
>>>>>>> ead53908

  @parameterized.parameters(
      list(itertools.product([True, False], [True, False], [True, False])))
  def test_cfr_kuhn_poker_runs_with_multiple_players(self, linear_averaging,
                                                     regret_matching_plus,
                                                     alternating_updates):
    num_players = 3

    game = pyspiel.load_game("kuhn_poker", {"players": num_players})
    cfr_solver = cfr._CFRSolver(
        game,
        regret_matching_plus=regret_matching_plus,
        linear_averaging=linear_averaging,
        alternating_updates=alternating_updates)
    for _ in range(10):
      cfr_solver.evaluate_and_update_policy()
    average_policy = cfr_solver.average_policy()
    average_policy_values = expected_game_score.policy_value(
        game.new_initial_state(), [average_policy] * num_players)
    del average_policy_values

  @parameterized.parameters(list(itertools.product([False, True])))
  def test_simultaneous_two_step_avg_1b_seq_in_kuhn_poker(
      self, regret_matching_plus):
    num_players = 2
    game = pyspiel.load_game("kuhn_poker", {"players": num_players})
    cfr_solver = cfr._CFRSolver(
        game,
        regret_matching_plus=regret_matching_plus,
        linear_averaging=False,
        alternating_updates=False)

    def check_avg_policy_is_uniform_random():
      avg_policy = cfr_solver.average_policy()
      for player_info_states in avg_policy.states_per_player:
        for info_state in player_info_states:
          state_policy = avg_policy.policy_for_key(info_state)
          np.testing.assert_allclose(state_policy, [1.0 / len(state_policy)] *
                                     len(state_policy))

    check_avg_policy_is_uniform_random()

    cfr_solver.evaluate_and_update_policy()
    check_avg_policy_is_uniform_random()

    cfr_solver.evaluate_and_update_policy()

    # The acting player in 1b is player 1 and they have not acted before, so
    # the probability this player plays to this information state is 1, and
    # the sequence probability of any action is just the probability of that
    # action given the information state. On the first iteration, this
    # probability is 0.5 for both actions. On the second iteration, the
    # current policy is [0, 1], so the average cumulants should be
    # [0.5, 1.5]. Normalizing this gives the average policy.
    normalization = 0.5 + 0.5 + 1
    np.testing.assert_allclose(cfr_solver.average_policy().policy_for_key("1b"),
                               [0.5 / normalization, (0.5 + 1) / normalization])

  def test_policy(self):
    game = pyspiel.load_game("kuhn_poker")
    solver = cfr.CFRPlusSolver(game)

    tabular_policy = solver.current_policy()
    self.assertLen(tabular_policy.state_lookup, 12)
    for info_state_str in tabular_policy.state_lookup.keys():
      np.testing.assert_equal(
          np.asarray([0.5, 0.5]), tabular_policy.policy_for_key(info_state_str))

  @parameterized.parameters([
      (pyspiel.load_game("kuhn_poker"), pyspiel.CFRSolver, cfr.CFRSolver),
      (pyspiel.load_game("leduc_poker"), pyspiel.CFRSolver, cfr.CFRSolver),
      (pyspiel.load_game("kuhn_poker"), pyspiel.CFRPlusSolver,
       cfr.CFRPlusSolver),
      (pyspiel.load_game("leduc_poker"), pyspiel.CFRPlusSolver,
       cfr.CFRPlusSolver),
  ])
  def test_cpp_algorithms_identical_to_python_algorithm(self, game, cpp_class,
                                                        python_class):
    cpp_solver = cpp_class(game)
    python_solver = python_class(game)

    for _ in range(5):
      cpp_solver.evaluate_and_update_policy()
      python_solver.evaluate_and_update_policy()

      cpp_avg_policy = cpp_solver.average_policy()
      python_avg_policy = python_solver.average_policy()

      # We do not compare the policy directly as we do not have an easy way to
      # convert one to the other, so we use the exploitability as a proxy.
      cpp_expl = pyspiel.nash_conv(game, cpp_avg_policy)
      python_expl = exploitability.nash_conv(game, python_avg_policy)
      self.assertEqual(cpp_expl, python_expl)
    # Then we also check the CurrentPolicy, just to check it is giving the same
    # results too
    cpp_current_policy = cpp_solver.current_policy()
    python_current_policy = python_solver.current_policy()
    cpp_expl = pyspiel.nash_conv(game, cpp_current_policy)
    python_expl = exploitability.nash_conv(game, python_current_policy)
    self.assertEqual(cpp_expl, python_expl)


if __name__ == "__main__":
  absltest.main()<|MERGE_RESOLUTION|>--- conflicted
+++ resolved
@@ -122,102 +122,58 @@
     np.testing.assert_allclose(
         average_policy_values, [-1 / 18, 1 / 18], atol=1e-3)
 
-<<<<<<< HEAD
+  def test_cfr_plus_solver_best_response_mdp(self):
+      game = pyspiel.load_game("kuhn_poker")
+      cfr_solver = cfr.CFRPlusSolver(game)
+      for _ in range(200):
+          cfr_solver.evaluate_and_update_policy()
+      average_policy = cfr_solver.average_policy()
+      pyspiel_avg_policy = policy.python_policy_to_pyspiel_policy(average_policy)
+      br_computer = pyspiel.TabularBestResponseMDP(game, pyspiel_avg_policy)
+      br_info = br_computer.exploitability()
+      self.assertLessEqual(br_info.exploitability, 0.001)
+
   # def test_cfr_cce_ce_dist_goofspiel(self):
-  #   """Copy of the TestCCEDistCFRGoofSpiel in corr_dist_test.cc."""
-  #   game = pyspiel.load_game(
-  #       "turn_based_simultaneous_game(game=goofspiel(num_cards=3,points_order="
-  #       "descending,returns_type=total_points))")
-  #   for num_iterations in [1, 10, 100]:
-  #     policies = []
-  #     cfr_solver = cfr.CFRSolver(game)
-  #     for _ in range(num_iterations):
-  #       cfr_solver.evaluate_and_update_policy()
-  #       policies.append(
-  #           policy.python_policy_to_pyspiel_policy(cfr_solver.current_policy()))
-  #     mu = pyspiel.uniform_correlation_device(policies)
-  #     cce_dist_info = pyspiel.cce_dist(game, mu)
-  #     print("goofspiel, cce test num_iters: {}, cce_dist: {}, per player: {}"
-  #           .format(num_iterations, cce_dist_info.dist_value,
-  #                   cce_dist_info.deviation_incentives))
-  #     # Try converting one of the BR policies:
-  #     _ = policy.pyspiel_policy_to_python_policy(
-  #         game, cce_dist_info.best_response_policies[0])
+  #     """Copy of the TestCCEDistCFRGoofSpiel in corr_dist_test.cc."""
+  #     game = pyspiel.load_game(
+  #         "turn_based_simultaneous_game(game=goofspiel(num_cards=3,points_order="
+  #         "descending,returns_type=total_points))")
+  #     for num_iterations in [1, 10, 100]:
+  #         policies = []
+  #         cfr_solver = cfr.CFRSolver(game)
+  #         for _ in range(num_iterations):
+  #             cfr_solver.evaluate_and_update_policy()
+  #             policies.append(
+  #                 policy.python_policy_to_pyspiel_policy(cfr_solver.current_policy()))
+  #         mu = pyspiel.uniform_correlation_device(policies)
+  #         cce_dist_info = pyspiel.cce_dist(game, mu)
+  #         print("goofspiel, cce test num_iters: {}, cce_dist: {}, per player: {}"
+  #               .format(num_iterations, cce_dist_info.dist_value,
+  #                       cce_dist_info.deviation_incentives))
+  #         # Try converting one of the BR policies:
+  #         _ = policy.pyspiel_policy_to_python_policy(
+  #             game, cce_dist_info.best_response_policies[0])
   #
-  #     # Assemble the same correlation device manually, just as an example for
-  #     # how to do non-uniform distributions of them and to test the python
-  #     # bindings for lists of tuples works properly
-  #     uniform_prob = 1.0 / len(policies)
-  #     mu2 = [(uniform_prob, policy) for policy in policies]
-  #     cce_dist_info2 = pyspiel.cce_dist(game, mu2)
-  #     self.assertAlmostEqual(cce_dist_info2.dist_value,
-  #                            sum(cce_dist_info.deviation_incentives))
-  #     # Test the CEDist function too, why not. Disable the exact one, as it
-  #     # takes too long for a test.
-  #     # ce_dist_info = pyspiel.ce_dist(game, pyspiel.determinize_corr_dev(mu))
-  #     ce_dist_info = pyspiel.ce_dist(
-  #         game, pyspiel.sampled_determinize_corr_dev(mu, 100))
-  #     print("goofspiel, ce test num_iters: {}, ce_dist: {}, per player: {}"
-  #           .format(num_iterations, ce_dist_info.dist_value,
-  #                   ce_dist_info.deviation_incentives))
-  #     print("number of conditional best responses per player:")
-  #     for p in range(game.num_players()):
-  #       print("  player {}, num: {}".format(
-  #           p, len(ce_dist_info.conditional_best_response_policies[p])))
-=======
-  def test_cfr_plus_solver_best_response_mdp(self):
-    game = pyspiel.load_game("kuhn_poker")
-    cfr_solver = cfr.CFRPlusSolver(game)
-    for _ in range(200):
-      cfr_solver.evaluate_and_update_policy()
-    average_policy = cfr_solver.average_policy()
-    pyspiel_avg_policy = policy.python_policy_to_pyspiel_policy(average_policy)
-    br_computer = pyspiel.TabularBestResponseMDP(game, pyspiel_avg_policy)
-    br_info = br_computer.exploitability()
-    self.assertLessEqual(br_info.exploitability, 0.001)
-
-  def test_cfr_cce_ce_dist_goofspiel(self):
-    """Copy of the TestCCEDistCFRGoofSpiel in corr_dist_test.cc."""
-    game = pyspiel.load_game(
-        "turn_based_simultaneous_game(game=goofspiel(num_cards=3,points_order="
-        "descending,returns_type=total_points))")
-    for num_iterations in [1, 10, 100]:
-      policies = []
-      cfr_solver = cfr.CFRSolver(game)
-      for _ in range(num_iterations):
-        cfr_solver.evaluate_and_update_policy()
-        policies.append(
-            policy.python_policy_to_pyspiel_policy(cfr_solver.current_policy()))
-      mu = pyspiel.uniform_correlation_device(policies)
-      cce_dist_info = pyspiel.cce_dist(game, mu)
-      print("goofspiel, cce test num_iters: {}, cce_dist: {}, per player: {}"
-            .format(num_iterations, cce_dist_info.dist_value,
-                    cce_dist_info.deviation_incentives))
-      # Try converting one of the BR policies:
-      _ = policy.pyspiel_policy_to_python_policy(
-          game, cce_dist_info.best_response_policies[0])
-
-      # Assemble the same correlation device manually, just as an example for
-      # how to do non-uniform distributions of them and to test the python
-      # bindings for lists of tuples works properly
-      uniform_prob = 1.0 / len(policies)
-      mu2 = [(uniform_prob, policy) for policy in policies]
-      cce_dist_info2 = pyspiel.cce_dist(game, mu2)
-      self.assertAlmostEqual(cce_dist_info2.dist_value,
-                             sum(cce_dist_info.deviation_incentives))
-      # Test the CEDist function too, why not. Disable the exact one, as it
-      # takes too long for a test.
-      # ce_dist_info = pyspiel.ce_dist(game, pyspiel.determinize_corr_dev(mu))
-      ce_dist_info = pyspiel.ce_dist(
-          game, pyspiel.sampled_determinize_corr_dev(mu, 100))
-      print("goofspiel, ce test num_iters: {}, ce_dist: {}, per player: {}"
-            .format(num_iterations, ce_dist_info.dist_value,
-                    ce_dist_info.deviation_incentives))
-      print("number of conditional best responses per player:")
-      for p in range(game.num_players()):
-        print("  player {}, num: {}".format(
-            p, len(ce_dist_info.conditional_best_response_policies[p])))
->>>>>>> ead53908
+  #         # Assemble the same correlation device manually, just as an example for
+  #         # how to do non-uniform distributions of them and to test the python
+  #         # bindings for lists of tuples works properly
+  #         uniform_prob = 1.0 / len(policies)
+  #         mu2 = [(uniform_prob, policy) for policy in policies]
+  #         cce_dist_info2 = pyspiel.cce_dist(game, mu2)
+  #         self.assertAlmostEqual(cce_dist_info2.dist_value,
+  #                                sum(cce_dist_info.deviation_incentives))
+  #         # Test the CEDist function too, why not. Disable the exact one, as it
+  #         # takes too long for a test.
+  #         # ce_dist_info = pyspiel.ce_dist(game, pyspiel.determinize_corr_dev(mu))
+  #         ce_dist_info = pyspiel.ce_dist(
+  #             game, pyspiel.sampled_determinize_corr_dev(mu, 100))
+  #         print("goofspiel, ce test num_iters: {}, ce_dist: {}, per player: {}"
+  #               .format(num_iterations, ce_dist_info.dist_value,
+  #                       ce_dist_info.deviation_incentives))
+  #         print("number of conditional best responses per player:")
+  #         for p in range(game.num_players()):
+  #             print("  player {}, num: {}".format(
+  #                 p, len(ce_dist_info.conditional_best_response_policies[p])))
 
   @parameterized.parameters(
       list(itertools.product([True, False], [True, False], [True, False])))
