# Version >= 3.12 required for new FindPython module
# https://cmake.org/cmake/help/v3.12/release/3.12.html
cmake_minimum_required (VERSION 3.12)
project (open_spiel)

# Define some nice terminal colors.
if(NOT WIN32)
  string(ASCII 27 Esc)
  set(ColourReset "${Esc}[m")
  set(ColourBold  "${Esc}[1m")
  set(Red         "${Esc}[31m")
  set(Green       "${Esc}[32m")
  set(Yellow      "${Esc}[33m")
  set(Blue        "${Esc}[34m")
  set(Magenta     "${Esc}[35m")
  set(Cyan        "${Esc}[36m")
  set(White       "${Esc}[37m")
  set(BoldRed     "${Esc}[1;31m")
  set(BoldGreen   "${Esc}[1;32m")
  set(BoldYellow  "${Esc}[1;33m")
  set(BoldBlue    "${Esc}[1;34m")
  set(BoldMagenta "${Esc}[1;35m")
  set(BoldCyan    "${Esc}[1;36m")
  set(BoldWhite   "${Esc}[1;37m")
endif()

set (CMAKE_CXX_STANDARD 17)

# Set default build type.
if(NOT BUILD_TYPE)
   set(BUILD_TYPE Testing
       CACHE STRING "Choose the type of build: Debug Release Testing."
       FORCE)
endif()
message("${BoldYellow}Current build type is: ${BUILD_TYPE}${ColourReset}")

if(${BUILD_TYPE} EQUAL "Debug")
  # Basic build for debugging (default).
  # -Og enables optimizations that do not interfere with debugging.
  set(CMAKE_CXX_FLAGS "${CMAKE_CXX_FLAGS} -g -Og")
endif()

if(${BUILD_TYPE} EQUAL "Testing")
  # A build used for running tests: keep all runtime checks (assert,
  # SPIEL_CHECK_*, SPIEL_DCHECK_*), but turn on some speed optimizations,
  # otherwise tests run for too long.
  set(CMAKE_CXX_FLAGS "${CMAKE_CXX_FLAGS} -O2")
endif()

if(${BUILD_TYPE} EQUAL "Release")
  # Optimized release build: turn off debug runtime checks (assert,
  # SPIEL_DCHECK_*) and turn on highest speed optimizations.
  # The difference in perfomance can be up to 10x higher.
  set(CMAKE_CXX_FLAGS "${CMAKE_CXX_FLAGS} -DNDEBUG -O3")
endif()

if(APPLE)
  # On MacOS:
  #   -undefined dynamic_lookup is necessary for pybind11 linking
  set (CMAKE_CXX_FLAGS "${CMAKE_CXX_FLAGS} -Wno-everything -w -undefined dynamic_lookup")

  # On MacOS, we need this so that CMake will use the right Python if the user
  # has a virtual environment active
  set (CMAKE_FIND_FRAMEWORK LAST)
else()
  set (CMAKE_CXX_FLAGS "${CMAKE_CXX_FLAGS} -Wno-everything")
endif()

# Position-independent code is needed for Python extension modules.
set (CMAKE_POSITION_INDEPENDENT_CODE ON)


## Optional dependencies
# One can optionally build and link against specific external dependencies.
# We expect these arguments to be always defined, when building using any script
# in `open_spiel/scripts/`, thus, we emit a warning when it's not, with a
# conservative default.
# See the documentation in install.md.

# Use this macro to define optional dependencies.
# You can then use your chosen DEP_NAME as a variable to check if that
# dependency is enabled -- see code below.
macro(openspiel_optional_dependency DEP_NAME DEP_DEFAULT DEP_DESCRIPTION)
  set (${DEP_NAME} ${DEP_DEFAULT} CACHE BOOL ${DEP_DESCRIPTION})
  if(NOT DEFINED ENV{${DEP_NAME}})
    message("${BoldRed}${DEP_NAME} not set. Defaults to ${DEP_DEFAULT}${ColourReset}")
    set (ENV{${DEP_NAME}} ${DEP_DEFAULT})
  endif()
  set (${DEP_NAME} $ENV{${DEP_NAME}})
  message("${BoldYellow}${DEP_NAME}: ${${DEP_NAME}} ${ColourReset}")
  # If the dependency is on, pass in compiler flags to enable conditional code,
  # e.g. #if BUILD_WITH_...
  if (${DEP_NAME})
    set(CMAKE_CXX_FLAGS "${CMAKE_CXX_FLAGS} -D${DEP_NAME}")
  endif()
endmacro()

# List of all optional dependencies:
openspiel_optional_dependency(BUILD_WITH_ACPC           OFF
  "Build against the Universal Poker library.")
openspiel_optional_dependency(BUILD_WITH_EIGEN          OFF
  "Build with support for Eigen in C++.")
openspiel_optional_dependency(BUILD_WITH_HANABI         OFF
  "Build against the Hanabi game.")
openspiel_optional_dependency(BUILD_WITH_JULIA          OFF
  "Build binary for Julia.")
openspiel_optional_dependency(BUILD_WITH_LIBTORCH       OFF
  "Build with support for libtorch.")
openspiel_optional_dependency(BUILD_WITH_TENSORFLOW_CC  OFF
  "Build with support for Tensorflow C++ API.")
openspiel_optional_dependency(BUILD_WITH_PUBLIC_STATES  OFF
  "Build with support for public states in C++.")
openspiel_optional_dependency(BUILD_WITH_PYTHON         ON
  "Build binary for Python.")
openspiel_optional_dependency(BUILD_WITH_XINXIN         OFF
  "Build against xinxin Hearts program.")
openspiel_optional_dependency(BUILD_WITH_ROSHAMBO       OFF
  "Build against RoShamBo bots.")
openspiel_optional_dependency(BUILD_WITH_GAMUT          OFF
  "Build with GAMUT generator integration.")
openspiel_optional_dependency(BUILD_WITH_ORTOOLS        OFF
  "Build with C++ optimization library OR-Tools.")
openspiel_optional_dependency(BUILD_WITH_PAPERS         OFF
  "Build papers with code.")

# Needed to disable Abseil tests.
set (BUILD_TESTING OFF)

# For now, let's enable all the tests.
enable_testing()

set (OPEN_SPIEL_CORE_FILES
  action_view.h
  action_view.cc
  canonical_game_strings.cc
  canonical_game_strings.h
  fog/fog_constants.h
  fog/observation_history.cc
  fog/observation_history.h
  game_parameters.cc
  game_parameters.h
  matrix_game.cc
  matrix_game.h
  normal_form_game.h
  observer.cc
  observer.h
  policy.cc
  policy.h
  simultaneous_move_game.cc
  simultaneous_move_game.h
  spiel.cc
  spiel.h
  spiel_bots.cc
  spiel_bots.h
  spiel_globals.h
  spiel_utils.cc
  spiel_utils.h
  tensor_game.cc
  tensor_game.h
)

# We add the subdirectory here so open_spiel_core can #include absl.
add_subdirectory (abseil-cpp)

# Just the core without any of the games
add_library(open_spiel_core OBJECT ${OPEN_SPIEL_CORE_FILES})
target_include_directories (
  open_spiel_core PUBLIC ${CMAKE_CURRENT_SOURCE_DIR} abseil-cpp)
link_libraries(open_spiel_core
  absl::container
  absl::flags
  absl::flags_parse
  absl::flat_hash_map
  absl::optional
  absl::random_random
  absl::str_format
  absl::strings
  absl::time
)

# Just the minimal base library: no games.
set (OPEN_SPIEL_CORE_OBJECTS $<TARGET_OBJECTS:open_spiel_core>)

set (OPEN_SPIEL_OBJECTS
  $<TARGET_OBJECTS:open_spiel_core>
  $<TARGET_OBJECTS:games>
  $<TARGET_OBJECTS:game_transforms>
  $<TARGET_OBJECTS:bridge_double_dummy_solver>
  $<TARGET_OBJECTS:algorithms>
  $<TARGET_OBJECTS:utils>
)
if (BUILD_WITH_HANABI)
  set(OPEN_SPIEL_OBJECTS ${OPEN_SPIEL_OBJECTS}
      $<TARGET_OBJECTS:hanabi_learning_environment>)
endif()
if (BUILD_WITH_ACPC)
  set(OPEN_SPIEL_OBJECTS ${OPEN_SPIEL_OBJECTS}
      $<TARGET_OBJECTS:universal_poker_clib>
      $<TARGET_OBJECTS:universal_poker_lib>)
endif()
if (BUILD_WITH_EIGEN)
  add_compile_definitions(BUILD_WITH_EIGEN)
  # Add Eigen dependency.
  add_subdirectory(eigen/)
  # Now we can use #include "Eigen/Dense"
  # This is needed so that pybind11/eigen.h locates <Eigen/Core>
  include_directories(eigen/libeigen)
  set(OPEN_SPIEL_OBJECTS ${OPEN_SPIEL_OBJECTS} $<TARGET_OBJECTS:eigen>)
endif()
if (BUILD_WITH_PUBLIC_STATES)
  if (NOT BUILD_WITH_EIGEN)
    message(FATAL_ERROR "You want to build with public states API, but Eigen dependency is not enabled. Please enable BUILD_WITH_EIGEN=ON")
  endif()
  add_compile_definitions(BUILD_WITH_PUBLIC_STATES)
  set(OPEN_SPIEL_OBJECTS
    $<TARGET_OBJECTS:public_states_core>
    $<TARGET_OBJECTS:public_states_games>
    $<TARGET_OBJECTS:public_states_algorithms>
    $<TARGET_OBJECTS:public_states_game_transforms>
    ${OPEN_SPIEL_OBJECTS})
  add_subdirectory(public_states)
endif()
if (BUILD_WITH_XINXIN)
  set(OPEN_SPIEL_OBJECTS ${OPEN_SPIEL_OBJECTS} $<TARGET_OBJECTS:xinxin>)
endif()
if (BUILD_WITH_ROSHAMBO)
  set(OPEN_SPIEL_OBJECTS ${OPEN_SPIEL_OBJECTS} $<TARGET_OBJECTS:roshambo>)
endif()
if (BUILD_WITH_LIBTORCH)
  list(APPEND CMAKE_PREFIX_PATH "${CMAKE_CURRENT_SOURCE_DIR}/libtorch/libtorch")
  find_package(Torch REQUIRED)
  add_subdirectory(libtorch)
  include_directories(${TORCH_INCLUDE_DIRS})
  # Use following to link your_target_executable with torch libraries:
  # target_link_libraries(your_target_executable ${TORCH_LIBRARIES})
endif()
if (BUILD_WITH_GAMUT)
  set(OPEN_SPIEL_OBJECTS ${OPEN_SPIEL_OBJECTS} $<TARGET_OBJECTS:gamut>)
endif()
if (BUILD_WITH_ORTOOLS)
  # Compile with OR-Tools headers and link against binary distribution,
  # downloaded from https://developers.google.com/optimization/install/cpp/linux
  # and assumed to be in $HOME/or-tools.
  # The flags were taken from the compilation of linear_programming.cc after
  # running make test_cc.
  set(CMAKE_CXX_FLAGS "${CMAKE_CXX_FLAGS} -DUSE_BOP -DUSE_GLOP -DUSE_CBC -DUSE_CLP -DUSE_SCIP")
  set(ORTOOLS_HOME "${CMAKE_CURRENT_SOURCE_DIR}/ortools")
  set(ORTOOLS_INC_DIRS ${ORTOOLS_HOME} ${ORTOOLS_HOME}/include)
  set(ORTOOLS_LIB_DIRS ${ORTOOLS_HOME}/lib ${ORTOOLS_HOME}/lib64)
  set(ORTOOLS_LIBS z rt pthread ortools)
  set_target_properties(open_spiel_core PROPERTIES POSITION_INDEPENDENT_CODE ON)
  include_directories(${ORTOOLS_INC_DIRS})
  link_directories(${ORTOOLS_LIB_DIRS})
  # Use following to link your_target_executable with OrTools libraries:
  # target_link_libraries(your_target_executable ${ORTOOLS_LIBS})
<<<<<<< HEAD
endif()


=======
endif()
if (BUILD_WITH_TENSORFLOW_CC)
  add_compile_definitions(BUILD_WITH_TENSORFLOW_CC)
  find_package(TensorflowCC REQUIRED)
endif()

>>>>>>> fd081e5e
# We have the parent of this directory in the include path, so that we can
# include for example "open_spiel/spiel.h" (assuming this directory is named
# open_spiel).
include_directories(..)

add_subdirectory (algorithms)
add_subdirectory (bots)
add_subdirectory (examples)
add_subdirectory (fog)
add_subdirectory (games)
add_subdirectory (game_transforms)
<<<<<<< HEAD
=======
add_subdirectory (contrib)
>>>>>>> fd081e5e

if (BUILD_WITH_PYTHON)
  add_subdirectory (python)
endif()

add_subdirectory (utils)

if (BUILD_WITH_JULIA)
  add_subdirectory (julia)
endif()

# Build a shared library, i.e. libopen_spiel.so. We generally only enable this
# for binary releases.
# Note that there are known problems when trying to use absl::flags within a
# shared library, hence is intentionally left out. To use ABSL flags, link with
# absl::flags and absl::flags_parse separately.
set (BUILD_SHARED_LIB OFF CACHE BOOL "Build a shared library?")
if(NOT DEFINED ENV{BUILD_SHARED_LIB})
  set (ENV{BUILD_SHARED_LIB} OFF)
endif()
set (BUILD_SHARED_LIB $ENV{BUILD_SHARED_LIB})
if (BUILD_SHARED_LIB)
  add_library(open_spiel SHARED ${OPEN_SPIEL_OBJECTS}
    # Optionally include files that use external dependencies, for example
    # linear program specification for finding Nash equilibria.
    $<TARGET_OBJECTS:open_spiel_ortools>
  )
  target_include_directories(open_spiel PUBLIC
      ${CMAKE_CURRENT_SOURCE_DIR} abseil-cpp)
  target_link_libraries(open_spiel PUBLIC
    absl::container
    absl::flat_hash_map
    absl::optional
    absl::random_random
    absl::str_format
    absl::strings
    absl::time
    # Optionally link external dependencies, for example OrTools for solving
    # linear programs.
    ${ORTOOLS_LIBS}
  )
endif()

<<<<<<< HEAD
add_subdirectory (tests)

if (BUILD_WITH_PAPERS)
  add_subdirectory(papers_with_code)
endif()
=======
add_subdirectory (tests)
>>>>>>> fd081e5e
<|MERGE_RESOLUTION|>--- conflicted
+++ resolved
@@ -253,18 +253,11 @@
   link_directories(${ORTOOLS_LIB_DIRS})
   # Use following to link your_target_executable with OrTools libraries:
   # target_link_libraries(your_target_executable ${ORTOOLS_LIBS})
-<<<<<<< HEAD
-endif()
-
-
-=======
 endif()
 if (BUILD_WITH_TENSORFLOW_CC)
   add_compile_definitions(BUILD_WITH_TENSORFLOW_CC)
-  find_package(TensorflowCC REQUIRED)
-endif()
-
->>>>>>> fd081e5e
+find_package(TensorflowCC REQUIRED)
+endif()
 # We have the parent of this directory in the include path, so that we can
 # include for example "open_spiel/spiel.h" (assuming this directory is named
 # open_spiel).
@@ -276,10 +269,7 @@
 add_subdirectory (fog)
 add_subdirectory (games)
 add_subdirectory (game_transforms)
-<<<<<<< HEAD
-=======
 add_subdirectory (contrib)
->>>>>>> fd081e5e
 
 if (BUILD_WITH_PYTHON)
   add_subdirectory (python)
@@ -323,12 +313,8 @@
   )
 endif()
 
-<<<<<<< HEAD
 add_subdirectory (tests)
 
 if (BUILD_WITH_PAPERS)
   add_subdirectory(papers_with_code)
-endif()
-=======
-add_subdirectory (tests)
->>>>>>> fd081e5e
+endif()