// Copyright 2019 DeepMind Technologies Ltd. All rights reserved.
//
// Licensed under the Apache License, Version 2.0 (the "License");
// you may not use this file except in compliance with the License.
// You may obtain a copy of the License at
//
//     http://www.apache.org/licenses/LICENSE-2.0
//
// Unless required by applicable law or agreed to in writing, software
// distributed under the License is distributed on an "AS IS" BASIS,
// WITHOUT WARRANTIES OR CONDITIONS OF ANY KIND, either express or implied.
// See the License for the specific language governing permissions and
// limitations under the License.

#include "open_spiel/observer.h"

#include <memory>

#include "open_spiel/abseil-cpp/absl/algorithm/container.h"
#include "open_spiel/abseil-cpp/absl/memory/memory.h"
#include "open_spiel/abseil-cpp/absl/strings/str_cat.h"
#include "open_spiel/abseil-cpp/absl/strings/string_view.h"
#include "open_spiel/spiel.h"
#include "open_spiel/spiel_utils.h"

namespace open_spiel {

DimensionedSpan ContiguousAllocator::Get(
    absl::string_view name, const absl::InlinedVector<int, 4>& shape) {
  const int size = absl::c_accumulate(shape, 1, std::multiplies<int>());
  SPIEL_DCHECK_LE(offset_, data_.size());
  auto piece = data_.subspan(offset_, size);
  offset_ += size;
  return DimensionedSpan(piece, shape);
}

namespace {

class InformationStateObserver : public Observer {
 public:
  InformationStateObserver(const Game& game)
      : Observer(
            /*has_string=*/game.GetType().provides_information_state_string,
            /*has_tensor=*/game.GetType().provides_information_state_tensor),
        size_(has_tensor_ ? game.InformationStateTensorSize() : 0) {
    if (has_tensor_) {
      auto shape = game.InformationStateTensorShape();
      shape_.assign(shape.begin(), shape.end());
    }
  }
  void WriteTensor(const State& state, int player,
                   Allocator* allocator) const override {
    auto tensor = allocator->Get("info_state", shape_);
    state.InformationStateTensor(player, tensor.data);
  }

  std::string StringFrom(const State& state, int player) const override {
    return state.InformationStateString(player);
  }

 private:
  absl::InlinedVector<int, 4> shape_;
  int size_;
};

class DefaultObserver : public Observer {
 public:
  DefaultObserver(const Game& game)
      : Observer(/*has_string=*/
                 game.GetType().provides_observation_string,
                 /*has_tensor=*/game.GetType().provides_observation_tensor),
        size_(has_tensor_ ? game.ObservationTensorSize() : 0) {
    if (has_tensor_) {
      auto shape = game.ObservationTensorShape();
      shape_.assign(shape.begin(), shape.end());
    }
  }

  void WriteTensor(const State& state, int player,
                   Allocator* allocator) const override {
    SPIEL_CHECK_TRUE(has_tensor_);
    auto tensor = allocator->Get("observation", shape_);
    state.ObservationTensor(player, tensor.data);
  }

  std::string StringFrom(const State& state, int player) const override {
    return state.ObservationString(player);
  }

 private:
  absl::InlinedVector<int, 4> shape_;
  int size_;
};

std::string PrivateInfoTypeToString(const PrivateInfoType& type) {
  if (type == PrivateInfoType::kNone) return "kNone";
  if (type == PrivateInfoType::kSinglePlayer) return "kSinglePlayer";
  if (type == PrivateInfoType::kAllPlayers) return "kAllPlayers";
  SpielFatalError("Unknown PrivateInfoType!");
}

std::string IIGObservationTypeToString(const IIGObservationType& obs_type) {
  return absl::StrCat(
      "IIGObservationType",
      "{perfect_recall=", obs_type.perfect_recall ? "true" : "false",
      ", public_info=", obs_type.public_info ? "true" : "false",
      ", private_info=", PrivateInfoTypeToString(obs_type.private_info), "}");
}

// A dummy class that provides private observations for games with perfect
// information. As these games have no private information, we return dummy
// values.
class NoPrivateObserver : public Observer {
 public:
  NoPrivateObserver(const Game& game)
      : Observer(/*has_string=*/true, /*has_tensor=*/true) {}
  void WriteTensor(const State& state, int player,
                   Allocator* allocator) const override {}
  std::string StringFrom(const State& state, int player) const override {
    return kNothingPrivateObservation;
  }
};
}  // namespace

std::shared_ptr<Observer> Game::MakeRegisteredObserver(
    absl::optional<IIGObservationType> iig_obs_type,
    const ObservationParams& params) const {
  auto iter = params.find("name");
  if (iter == params.end()) {
    SpielFatalError("A 'name' parameter is expected to create a registered "
                    "observer");
  }
  auto name = iter->second.string_value();
  return ObserverRegisterer::CreateByName(name, *this, iig_obs_type, params);
}

std::shared_ptr<Observer> Game::MakeBuiltInObserver(
    absl::optional<IIGObservationType> iig_obs_type) const {
  if (!iig_obs_type) return absl::make_unique<DefaultObserver>(*this);

  const bool perfect_info_game =
      game_type_.information == GameType::Information::kPerfectInformation;
  const bool provides_information_state =
      game_type_.provides_information_state_tensor ||
      game_type_.provides_information_state_string;
  const bool provides_observation =
      game_type_.provides_information_state_tensor ||
      game_type_.provides_information_state_string;

  // Perfect information games can provide public information regardless
  // of requested PrivateInfoType (as they have no private information).
  if (perfect_info_game) {
    // Handle the dummy case, where we do not use any public information.
    // The game will just have empty private observations.
    if (!iig_obs_type->public_info)
      return absl::make_unique<NoPrivateObserver>(*this);
    if (provides_information_state && iig_obs_type->perfect_recall)
      return absl::make_unique<InformationStateObserver>(*this);
    if (provides_observation && !iig_obs_type->perfect_recall)
      return absl::make_unique<DefaultObserver>(*this);
  }

  // TODO(author11) Reinstate this check
  // SPIEL_CHECK_EQ(GetType().information,
  //                GameType::Information::kImperfectInformation);
  if (iig_obs_type.value() == kDefaultObsType) {
    if (provides_observation) return absl::make_unique<DefaultObserver>(*this);
  }
  if (iig_obs_type.value() == kInfoStateObsType) {
    if (provides_information_state)
      return absl::make_unique<InformationStateObserver>(*this);
  }
  SpielFatalError(absl::StrCat("Requested Observer type not available: ",
                               IIGObservationTypeToString(*iig_obs_type)));
}

std::shared_ptr<Observer> Game::MakeObserver(
    absl::optional<IIGObservationType> iig_obs_type,
    const ObservationParams& params) const {
  // This implementation falls back to the orginal information state and
  // observation methods in case of empty parameters and otherwise creates
  // a registered observer based on its name.
  // New games can register observers which can be selected by name, or override
  // MakeObserver to return a game-specific observer.
  if (params.empty()) {
    return MakeBuiltInObserver(iig_obs_type);
  } else {
    return MakeRegisteredObserver(iig_obs_type, params);
  }
}

DimensionedSpan TrackingVectorAllocator::Get(absl::string_view name,
                    const absl::InlinedVector<int, 4>& shape) {
  SPIEL_DCHECK_TRUE(IsNameUnique(name));
  tensors.push_back(
      TensorInfo{std::string(name), {shape.begin(), shape.end()}});
  const int begin_size = data.size();
  const int size = absl::c_accumulate(shape, 1, std::multiplies<int>());
  data.resize(begin_size + size);
  return DimensionedSpan(absl::MakeSpan(data).subspan(begin_size, size),
                         shape);
}

bool TrackingVectorAllocator::IsNameUnique(absl::string_view name) {
  for (const TensorInfo& tensor : tensors) {
    if (tensor.name == name) return false;
  }
  return true;
}

Observation::Observation(const Game& game, std::shared_ptr<Observer> observer)
    : observer_(std::move(observer)) {
  // Get an observation of the initial state to set up.
  if (HasTensor()) {
    auto state = game.NewInitialState();
    TrackingVectorAllocator allocator;
    observer_->WriteTensor(*state, /*player=*/0, &allocator);
    buffer_ = std::move(allocator.data);
    tensors_ = std::move(allocator.tensors);
  }
}

void Observation::SetFrom(const State& state, int player) {
  ContiguousAllocator allocator(absl::MakeSpan(buffer_));
  observer_->WriteTensor(state, player, &allocator);
}

// We may in the future support multiple compression schemes.
// The Compress() method should select the most effective scheme adaptively.
enum CompressionScheme : char {
  kCompressionNone,   // We weren't able to compress the data.
  kCompressionBinary  // Data is binary (all elements zero or one).
};
constexpr int kNumHeaderBytes = 1;

// Binary compression.
struct BinaryCompress {
  static constexpr int kBitsPerByte = 8;

  static std::string Compress(absl::Span<const float> buffer) {
    const int num_bytes = (buffer.size() + kBitsPerByte - 1) / kBitsPerByte;
    std::string str(num_bytes + kNumHeaderBytes, '\0');
    str[0] = kCompressionBinary;

    for (int i = 0; i < buffer.size(); ++i) {
      if (buffer[i]) {
        const int byte = i / kBitsPerByte;
        const int bit = i % kBitsPerByte;
        str[kNumHeaderBytes + byte] += (1 << bit);
      }
    }
    return str;
  }

  static void Decompress(absl::string_view compressed,
                         absl::Span<float> buffer) {
    const int num_bytes = (buffer.size() + kBitsPerByte - 1) / kBitsPerByte;
    absl::c_fill(buffer, 0);
    SPIEL_CHECK_EQ(compressed.size(), num_bytes + kNumHeaderBytes);
    for (int byte = 0; byte < num_bytes; ++byte) {
      for (int bit = 0; bit < kBitsPerByte; ++bit) {
        if (compressed[kNumHeaderBytes + byte] & (1 << bit)) {
          buffer[byte * kBitsPerByte + bit] = 1;
        }
      }
    }
  }
};

// No compression.
struct NoCompress {
  static std::string Compress(absl::Span<const float> buffer) {
    const int num_bytes = sizeof(float) * buffer.size();
    std::string str(num_bytes + 1, '\0');
    str[0] = kCompressionNone;
    memcpy(&str[kNumHeaderBytes], &buffer[0], num_bytes);
    return str;
  }

  static void Decompress(absl::string_view compressed,
                         absl::Span<float> buffer) {
    const int num_bytes = sizeof(float) * buffer.size();
    SPIEL_CHECK_EQ(compressed.size(), num_bytes + kNumHeaderBytes);
    memcpy(&buffer[0], &compressed[kNumHeaderBytes], num_bytes);
  }
};

std::string Observation::Compress() const {
  const bool data_is_binary =
      absl::c_all_of(buffer_, [](float x) { return x == 0 || x == 1; });
  return data_is_binary ? BinaryCompress::Compress(buffer_)
                        : NoCompress::Compress(buffer_);
}

void Observation::Decompress(absl::string_view compressed) {
  SPIEL_CHECK_GT(compressed.size(), 0);
  switch (compressed[0]) {
    case kCompressionBinary:
      return BinaryCompress::Decompress(compressed, absl::MakeSpan(buffer_));
    case kCompressionNone:
      return NoCompress::Decompress(compressed, absl::MakeSpan(buffer_));
    default:
      SpielFatalError(absl::StrCat("Unrecognized compression scheme in '",
                                   compressed, "'"));
  }
}

bool IIGObservationType::operator==(const IIGObservationType& other) {
  return public_info == other.public_info &&
         perfect_recall == other.perfect_recall &&
         private_info == other.private_info;
}

ObserverRegisterer::ObserverRegisterer(const std::string& game_name,
                                       const std::string& observer_name,
                                       CreateFunc creator) {
  RegisterObserver(game_name, observer_name, creator);
}

void ObserverRegisterer::RegisterObserver(const std::string& game_name,
                                     const std::string& observer_name,
                                     CreateFunc creator) {
  auto key = std::pair(game_name, observer_name);
  if (observers().find(key) != observers().end()) {
    SpielFatalError(absl::StrCat("Duplicate observer '", key.second, "'",
                                 " for game '", key.first, "'"));
  }
  observers()[key] = creator;
}

std::shared_ptr<Observer> ObserverRegisterer::CreateByName(
    const std::string& observer_name,
    const Game& game,
    absl::optional<IIGObservationType> iig_obs_type,
    const ObservationParams& params) {
  auto key = std::pair(game.GetType().short_name, observer_name);
  auto it = observers().find(key);
  if (it == observers().end()) {
    SpielFatalError(absl::StrCat("No observer '", key.second, "'",
                                 " found for game '", key.first, "'"));
  }
  return it->second(game, iig_obs_type, params);
}

<<<<<<< HEAD
std::ostream& operator<<(std::ostream& os, const TensorInfo& tensor_info) {
  return os << tensor_info.DebugString();
=======
std::vector<float> TensorFromObserver(const State& state,
                                      const Observer& observer) {
  TrackingVectorAllocator allocator;
  observer.WriteTensor(state, /*player=*/state.CurrentPlayer(), &allocator);
  return std::move(allocator.data);
>>>>>>> 1381619f
}

}  // namespace open_spiel<|MERGE_RESOLUTION|>--- conflicted
+++ resolved
@@ -342,16 +342,15 @@
   return it->second(game, iig_obs_type, params);
 }
 
-<<<<<<< HEAD
-std::ostream& operator<<(std::ostream& os, const TensorInfo& tensor_info) {
-  return os << tensor_info.DebugString();
-=======
 std::vector<float> TensorFromObserver(const State& state,
                                       const Observer& observer) {
   TrackingVectorAllocator allocator;
   observer.WriteTensor(state, /*player=*/state.CurrentPlayer(), &allocator);
   return std::move(allocator.data);
->>>>>>> 1381619f
+}
+
+std::ostream& operator<<(std::ostream& os, const TensorInfo& tensor_info) {
+  return os << tensor_info.DebugString();
 }
 
 }  // namespace open_spiel