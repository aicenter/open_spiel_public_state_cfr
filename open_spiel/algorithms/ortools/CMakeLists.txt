--- conflicted
+++ resolved
@@ -11,11 +11,10 @@
   lp_solver.h
   sequence_form_lp.cc
   sequence_form_lp.h
-<<<<<<< HEAD
+  sequence_form_lp.cc
+  sequence_form_lp.h
   dl_oracle_evaluator.cc
   dl_oracle_evaluator.h
-=======
->>>>>>> f7c56258
 )
 target_link_libraries(open_spiel_ortools ${ORTOOLS_LIBS})
 
@@ -24,7 +23,6 @@
 target_link_libraries(lp_solver_test ${ORTOOLS_LIBS})
 add_test(lp_solver_test lp_solver_test)
 
-<<<<<<< HEAD
 add_executable(sequence_form_lp_test sequence_form_lp_test.cc ${OPEN_SPIEL_OBJECTS}
                $<TARGET_OBJECTS:tests> $<TARGET_OBJECTS:open_spiel_ortools>)
 target_link_libraries(sequence_form_lp_test ${ORTOOLS_LIBS})
@@ -33,11 +31,4 @@
 add_executable(dl_oracle_evaluator_test dl_oracle_evaluator_test.cc ${OPEN_SPIEL_OBJECTS}
                $<TARGET_OBJECTS:tests> $<TARGET_OBJECTS:open_spiel_ortools>)
 target_link_libraries(dl_oracle_evaluator_test ${ORTOOLS_LIBS})
-add_test(dl_oracle_evaluator_test dl_oracle_evaluator_test)
-=======
-add_executable(sequence_form_lp_test sequence_form_lp_test.cc
-               ${OPEN_SPIEL_OBJECTS}
-               $<TARGET_OBJECTS:tests> $<TARGET_OBJECTS:open_spiel_ortools>)
-target_link_libraries(sequence_form_lp_test ${ORTOOLS_LIBS})
-add_test(sequence_form_lp_test sequence_form_lp_test)
->>>>>>> f7c56258
+add_test(dl_oracle_evaluator_test dl_oracle_evaluator_test)