--- conflicted
+++ resolved
@@ -9,13 +9,10 @@
 add_library(open_spiel_ortools OBJECT
   lp_solver.cc
   lp_solver.h
-<<<<<<< HEAD
   sequence_form_lp.cc
   sequence_form_lp.h
   dl_oracle_evaluator.cc
   dl_oracle_evaluator.h
-=======
->>>>>>> bb3e33e3
 )
 target_link_libraries(open_spiel_ortools ${ORTOOLS_LIBS})
 
