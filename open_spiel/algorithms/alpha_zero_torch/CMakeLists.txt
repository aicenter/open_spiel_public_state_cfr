# To enable C++ Torch AlphaZero, you will need to set OPEN_SPIEL_BUILD_WITH_LIBTORCH.
<<<<<<< HEAD
if (OPEN_SPIEL_BUILD_WITH_LIBTORCH AND OPEN_SPIEL_BUILD_WITH_LIBNOP)
=======
if (OPEN_SPIEL_BUILD_WITH_LIBTORCH)
  if(NOT OPEN_SPIEL_BUILD_WITH_LIBNOP)
    message(FATAL_ERROR
      "alpha_zero_torch requires libnop (OPEN_SPIEL_BUILD_WITH_LIBNOP)")
  endif()

>>>>>>> e3a597b1
  add_library (alpha_zero_torch OBJECT
    alpha_zero.h
    alpha_zero.cc
    device_manager.h
    model.h
    model.cc
    vpevaluator.h
    vpevaluator.cc
    vpnet.h
    vpnet.cc
  )
  target_include_directories (alpha_zero_torch PUBLIC ${CMAKE_CURRENT_SOURCE_DIR})

  add_executable(torch_model_test model_test.cc ${OPEN_SPIEL_OBJECTS}
                $<TARGET_OBJECTS:alpha_zero_torch> $<TARGET_OBJECTS:tests>)
  add_test(torch_model_test torch_model_test)

  add_executable(torch_vpnet_test vpnet_test.cc ${OPEN_SPIEL_OBJECTS}
                $<TARGET_OBJECTS:alpha_zero_torch> $<TARGET_OBJECTS:tests>)
  add_test(torch_vpnet_test torch_vpnet_test)

  target_link_libraries (alpha_zero_torch ${TORCH_LIBRARIES})
  target_link_libraries (torch_model_test ${TORCH_LIBRARIES})
  target_link_libraries (torch_vpnet_test ${TORCH_LIBRARIES})
endif ()<|MERGE_RESOLUTION|>--- conflicted
+++ resolved
@@ -1,14 +1,10 @@
 # To enable C++ Torch AlphaZero, you will need to set OPEN_SPIEL_BUILD_WITH_LIBTORCH.
-<<<<<<< HEAD
-if (OPEN_SPIEL_BUILD_WITH_LIBTORCH AND OPEN_SPIEL_BUILD_WITH_LIBNOP)
-=======
 if (OPEN_SPIEL_BUILD_WITH_LIBTORCH)
   if(NOT OPEN_SPIEL_BUILD_WITH_LIBNOP)
     message(FATAL_ERROR
       "alpha_zero_torch requires libnop (OPEN_SPIEL_BUILD_WITH_LIBNOP)")
   endif()
 
->>>>>>> e3a597b1
   add_library (alpha_zero_torch OBJECT
     alpha_zero.h
     alpha_zero.cc
