--- conflicted
+++ resolved
@@ -37,7 +37,7 @@
 void TestGameTree() {
   std::vector<std::string> game_names = {"leduc_poker", "kuhn_poker",
                                          "liars_dice"};
-  absl::flat_hash_map<std::string, int> num_histories = {
+  std::unordered_map<std::string, int> num_histories = {
       // Not sure if these are correct. Chosen to make test pass. They seem to
       // have the right order of magnitude.
       {"kuhn_poker", 58},
@@ -204,8 +204,8 @@
           }
         }
         std::vector<Action> child_actions_vector = node->GetChildActions();
-        absl::flat_hash_set<Action> child_actions(child_actions_vector.begin(),
-                                                  child_actions_vector.end());
+        std::unordered_set<Action> child_actions(child_actions_vector.begin(),
+                                                 child_actions_vector.end());
         std::vector<Action> legal_actions_vector = node_state->LegalActions();
         absl::node_hash_set<Action> legal_actions(legal_actions_vector.begin(),
                                                   legal_actions_vector.end());
@@ -268,7 +268,7 @@
 // best response as. It can be any value in the range [0, game.NumPlayers()).
 void CheckCounterFactualProbs(
     const Game& game, const TabularPolicy& policy,
-    const absl::flat_hash_map<std::string, double>& histories_and_probs,
+    const std::unordered_map<std::string, double>& histories_and_probs,
     Player best_responder) {
   HistoryTree tree(game);
 
@@ -287,7 +287,7 @@
   // Infostate strings here are assumed to be those that are returned from
   // open_spiel::State::InformationState(best_responder), which are
   // equivalent to those returned by HistoryNode::GetInfoState.
-  absl::flat_hash_map<std::string, std::vector<std::pair<HistoryNode*, double>>>
+  std::unordered_map<std::string, std::vector<std::pair<HistoryNode*, double>>>
       infosets = GetAllInfoSets(game.NewInitialState(), best_responder, &policy,
                                 &tree);
 
@@ -323,21 +323,7 @@
   // produce the golden values referenced in the published, scientific
   // literature. Do not change these values without an extremely good reason.
   // These values are known to be correct.
-<<<<<<< HEAD
-// TODO:
-//  std::unordered_map<std::string, double> histories_and_probs = {
-//      {"0 1", 0.166666667}, {"0 1 pb", 0.083333333},
-//      {"0 2", 0.166666667}, {"0 2 pb", 0.083333333},
-//      {"1 0", 0.166666667}, {"1 0 pb", 0.083333333},
-//      {"1 2", 0.166666667}, {"1 2 pb", 0.083333333},
-//      {"2 0", 0.166666667}, {"2 0 pb", 0.083333333},
-//      {"2 1", 0.166666667}, {"2 1 pb", 0.083333333}};
-//  std::shared_ptr<const Game> game = LoadGame("kuhn_poker");
-//  TabularPolicy policy = GetUniformPolicy(*game);
-//  CheckCounterFactualProbs(*game, policy, histories_and_probs,
-//                           /*best_responder=*/Player{0});
-=======
-  absl::flat_hash_map<std::string, double> histories_and_probs = {
+  std::unordered_map<std::string, double> histories_and_probs = {
       {"0, 1", 0.166666667}, {"0, 1, 0, 1", 0.083333333},
       {"0, 2", 0.166666667}, {"0, 2, 0, 1", 0.083333333},
       {"1, 0", 0.166666667}, {"1, 0, 0, 1", 0.083333333},
@@ -348,7 +334,6 @@
   TabularPolicy policy = GetUniformPolicy(*game);
   CheckCounterFactualProbs(*game, policy, histories_and_probs,
                            /*best_responder=*/Player{0});
->>>>>>> f7c56258
 }
 
 // Verifies that GetAllInfoSets returns the correct counter-factual
@@ -357,19 +342,7 @@
 void TestGetAllInfoSetsHasRightCounterFactualProbsUniformPolicyPid1() {
   // These values come from running the existing implementation against the
   // uniform policy.
-<<<<<<< HEAD
-// TODO:
-//  std::unordered_map<std::string, double> histories_and_probs = {
-//      {"0 1 p", 0.083333333}, {"0 1 b", 0.083333333}, {"0 2 p", 0.083333333},
-//      {"0 2 b", 0.083333333}, {"1 0 p", 0.083333333}, {"1 0 b", 0.083333333},
-//      {"1 2 p", 0.083333333}, {"1 2 b", 0.083333333}, {"2 0 p", 0.083333333},
-//      {"2 0 b", 0.083333333}, {"2 1 p", 0.083333333}, {"2 1 b", 0.083333333}};
-//  std::shared_ptr<const Game> game = LoadGame("kuhn_poker");
-//  TabularPolicy policy = GetUniformPolicy(*game);
-//  CheckCounterFactualProbs(*game, policy, histories_and_probs,
-//                           /*best_responder=*/Player{1});
-=======
-  absl::flat_hash_map<std::string, double> histories_and_probs = {
+  std::unordered_map<std::string, double> histories_and_probs = {
       {"0, 1, 0", 0.083333333}, {"0, 1, 1", 0.083333333},
       {"0, 2, 0", 0.083333333}, {"0, 2, 1", 0.083333333},
       {"1, 0, 0", 0.083333333}, {"1, 0, 1", 0.083333333},
@@ -380,7 +353,6 @@
   TabularPolicy policy = GetUniformPolicy(*game);
   CheckCounterFactualProbs(*game, policy, histories_and_probs,
                            /*best_responder=*/Player{1});
->>>>>>> f7c56258
 }
 
 // Verifies that GetAllInfoSets returns the correct counter-factual
@@ -389,20 +361,7 @@
 void TestGetAllInfoSetsHasRightCounterFactualProbsAlwaysFoldPid0() {
   // These values come from running the existing implementation against the
   // AlwaysFold policy.
-<<<<<<< HEAD
-//  std::unordered_map<std::string, double> histories_and_probs = {
-//      {"0 1", 0.166666667}, {"0 1 pb", 0.000000000},
-//      {"0 2", 0.166666667}, {"0 2 pb", 0.000000000},
-//      {"1 0", 0.166666667}, {"1 0 pb", 0.000000000},
-//      {"1 2", 0.166666667}, {"1 2 pb", 0.000000000},
-//      {"2 0", 0.166666667}, {"2 0 pb", 0.000000000},
-//      {"2 1", 0.166666667}, {"2 1 pb", 0.000000000}};
-//  std::shared_ptr<const Game> game = LoadGame("kuhn_poker");
-//  TabularPolicy policy = GetFirstActionPolicy(*game);
-//  CheckCounterFactualProbs(*game, policy, histories_and_probs,
-//                           /*best_responder=*/Player{0});
-=======
-  absl::flat_hash_map<std::string, double> histories_and_probs = {
+  std::unordered_map<std::string, double> histories_and_probs = {
       {"0, 1", 0.166666667}, {"0, 1, 0, 1", 0.000000000},
       {"0, 2", 0.166666667}, {"0, 2, 0, 1", 0.000000000},
       {"1, 0", 0.166666667}, {"1, 0, 0, 1", 0.000000000},
@@ -413,7 +372,6 @@
   TabularPolicy policy = GetFirstActionPolicy(*game);
   CheckCounterFactualProbs(*game, policy, histories_and_probs,
                            /*best_responder=*/Player{0});
->>>>>>> f7c56258
 }
 
 // Verifies that GetAllInfoSets returns the correct counter-factual
@@ -422,18 +380,7 @@
 void TestGetAllInfoSetsHasRightCounterFactualProbsAlwaysFoldPid1() {
   // These values come from running the existing implementation against the
   // AlwaysFold policy.
-<<<<<<< HEAD
-//  std::unordered_map<std::string, double> histories_and_probs = {
-//      {"0 1 p", 0.166666667}, {"0 1 b", 0.000000000}, {"0 2 p", 0.166666667},
-//      {"0 2 b", 0.000000000}, {"1 0 p", 0.166666667}, {"1 0 b", 0.000000000},
-//      {"1 2 p", 0.166666667}, {"1 2 b", 0.000000000}, {"2 0 p", 0.166666667},
-//      {"2 0 b", 0.000000000}, {"2 1 p", 0.166666667}, {"2 1 b", 0.000000000}};
-//  std::shared_ptr<const Game> game = LoadGame("kuhn_poker");
-//  TabularPolicy policy = GetFirstActionPolicy(*game);
-//  CheckCounterFactualProbs(*game, policy, histories_and_probs,
-//                           /*best_responder=*/Player{1});
-=======
-  absl::flat_hash_map<std::string, double> histories_and_probs = {
+  std::unordered_map<std::string, double> histories_and_probs = {
       {"0, 1, 0", 0.166666667}, {"0, 1, 1", 0.000000000},
       {"0, 2, 0", 0.166666667}, {"0, 2, 1", 0.000000000},
       {"1, 0, 0", 0.166666667}, {"1, 0, 1", 0.000000000},
@@ -444,7 +391,6 @@
   TabularPolicy policy = GetFirstActionPolicy(*game);
   CheckCounterFactualProbs(*game, policy, histories_and_probs,
                            /*best_responder=*/Player{1});
->>>>>>> f7c56258
 }
 
 // The optimal Kuhn policy is taken directly from the Python implementation in
@@ -477,20 +423,7 @@
 void TestGetAllInfoSetsHasRightCounterFactualProbsOptimalPid0() {
   // These values come from running the existing implementation against the
   // Optimal policy for Kuhn with alpha = 0.2.
-<<<<<<< HEAD
-//  std::unordered_map<std::string, double> histories_and_probs = {
-//      {"0 1", 0.166666667}, {"0 1 pb", 0.000000000},
-//      {"0 2", 0.166666667}, {"0 2 pb", 0.166666667},
-//      {"1 0", 0.166666667}, {"1 0 pb", 0.055555556},
-//      {"1 2", 0.166666667}, {"1 2 pb", 0.166666667},
-//      {"2 0", 0.166666667}, {"2 0 pb", 0.055555556},
-//      {"2 1", 0.166666667}, {"2 1 pb", 0.000000000}};
-//  std::shared_ptr<const Game> game = LoadGame("kuhn_poker");
-//  TabularPolicy policy = GetOptimalKuhnPolicy(/*alpha=*/0.2);
-//  CheckCounterFactualProbs(*game, policy, histories_and_probs,
-//                           /*best_responder=*/Player{0});
-=======
-  absl::flat_hash_map<std::string, double> histories_and_probs = {
+  std::unordered_map<std::string, double> histories_and_probs = {
       {"0, 1", 0.166666667}, {"0, 1, 0, 1", 0.000000000},
       {"0, 2", 0.166666667}, {"0, 2, 0, 1", 0.166666667},
       {"1, 0", 0.166666667}, {"1, 0, 0, 1", 0.055555556},
@@ -501,7 +434,6 @@
   TabularPolicy policy = GetOptimalKuhnPolicy(/*alpha=*/0.2);
   CheckCounterFactualProbs(*game, policy, histories_and_probs,
                            /*best_responder=*/Player{0});
->>>>>>> f7c56258
 }
 
 // Verifies that GetAllInfoSets returns the correct counter-factual
@@ -510,18 +442,7 @@
 void TestGetAllInfoSetsHasRightCounterFactualProbsOptimalPid1() {
   // These values come from running the existing implementation against the
   // Optimal policy for Kuhn with alpha = 0.2.
-<<<<<<< HEAD
-//  std::unordered_map<std::string, double> histories_and_probs = {
-//      {"0 1 p", 0.133333333}, {"0 1 b", 0.033333333}, {"0 2 p", 0.133333333},
-//      {"0 2 b", 0.033333333}, {"1 0 p", 0.166666667}, {"1 0 b", 0.000000000},
-//      {"1 2 p", 0.166666667}, {"1 2 b", 0.000000000}, {"2 0 p", 0.066666667},
-//      {"2 0 b", 0.100000000}, {"2 1 p", 0.066666667}, {"2 1 b", 0.100000000}};
-//  std::shared_ptr<const Game> game = LoadGame("kuhn_poker");
-//  TabularPolicy policy = GetOptimalKuhnPolicy(/*alpha=*/0.2);
-//  CheckCounterFactualProbs(*game, policy, histories_and_probs,
-//                           /*best_responder=*/Player{1});
-=======
-  absl::flat_hash_map<std::string, double> histories_and_probs = {
+  std::unordered_map<std::string, double> histories_and_probs = {
       {"0, 1, 0", 0.133333333}, {"0, 1, 1", 0.033333333},
       {"0, 2, 0", 0.133333333}, {"0, 2, 1", 0.033333333},
       {"1, 0, 0", 0.166666667}, {"1, 0, 1", 0.000000000},
@@ -532,7 +453,6 @@
   TabularPolicy policy = GetOptimalKuhnPolicy(/*alpha=*/0.2);
   CheckCounterFactualProbs(*game, policy, histories_and_probs,
                            /*best_responder=*/Player{1});
->>>>>>> f7c56258
 }
 
 }  // namespace
