// Copyright 2019 DeepMind Technologies Ltd. All rights reserved.
//
// Licensed under the Apache License, Version 2.0 (the "License");
// you may not use this file except in compliance with the License.
// You may obtain a copy of the License at
//
//     http://www.apache.org/licenses/LICENSE-2.0
//
// Unless required by applicable law or agreed to in writing, software
// distributed under the License is distributed on an "AS IS" BASIS,
// WITHOUT WARRANTIES OR CONDITIONS OF ANY KIND, either express or implied.
// See the License for the specific language governing permissions and
// limitations under the License.

#ifndef OPEN_SPIEL_ALGORITHMS_INFOSTATE_CFR_H_
#define OPEN_SPIEL_ALGORITHMS_INFOSTATE_CFR_H_

#include <map>
#include <memory>
#include <string>
#include <unordered_map>
#include <unordered_set>
#include <utility>
#include <vector>

#include "open_spiel/algorithms/infostate_tree.h"
#include "open_spiel/algorithms/cfr.h"
#include "open_spiel/policy.h"
#include "open_spiel/spiel.h"
#include "open_spiel/spiel_utils.h"

// This file provides a vectorized implementation of CFR.
// This is intended for advanced usage and the code may not be as readable
// as a more basic algorithm. See cfr.h for a basic implementation.
//
// This code uses a preconstructed infostate trees of each player. It updates
// all infostates at a tree depth at once. While the current implementation is
// okay in efficiency (~10x faster than CFRSolver), it could be further
// improved:
//
// - Use contiguous memory blocks for storing regrets/current/cumul
//   for each action.
// - Skip subtrees that have zero reach probabilities.
// - Use stack allocation: most trees are small. If they exceed the allocated
//   limit (1024? nodes), use something like a linked list with these large
//   memory blocks.
//
// More todos:
// - Implement CFR+, Predictive CFR+, as local regret minimizers.
// - Provide custom leaf evaluation (neural net)
//
// If you decide to make contributions to this code, please open up an issue
// on github first. Thank you!

namespace open_spiel {
namespace algorithms {

// A helper struct that allows to propagate reach probs / cf values
// up and down the tree.
struct InfostateTreeValuePropagator {
  // Tree and the tree structure information. These must not change!
  // TODO: make some const kung-fu so we can't modify these after construction.
  /*const*/ std::unique_ptr<CFRTree> tree;
  /*const*/ std::vector<std::vector<int>> depth_branching;
  /*const*/ std::vector<std::vector<CFRNode*>> nodes_at_depth;

  // Mutable values to keep track of.
  std::vector<float> reach_probs;
  std::vector<float> cf_values;
<<<<<<< HEAD
=======
  float root_cf_value;
>>>>>>> cbd9e7ba

  static void CollectTreeStructure(
      CFRNode* node, int depth,
      std::vector<std::vector<int>>* depth_branching,
      std::vector<std::vector<CFRNode*>>* nodes_at_depth);

 public:
  // Construct the value propagator, so we can use vectorized top-down
  // and bottom-up passes.
  InfostateTreeValuePropagator(std::unique_ptr<CFRTree> t);

  // Make a top-down pass, using the current policy stored in the tree nodes.
  // This computes the reach_probs_ buffer for storing cumulative product
  // of reach probabilities for leaf nodes.
  // The starting values at depth 1 must be provided externally.
  void TopDown();

  // Make a bottom-up pass, starting with the current cf_values stored
  // in the buffer. This loopss over all depths from the bottom.
  // The leaf values must be provided externally.
  void BottomUp();

  // Return the branching factor of the root node.
  int RootBranchingFactor() const;
<<<<<<< HEAD

  // Return writeable-only root reach probabilities.
  absl::Span<float> RootChildrenReachProbs();
  // Return view-only root counterfactual values.
  absl::Span<const float> RootChildrenCfValues() const;
  // Return the root cf value as weighted sum of root children values and ranges
  // over them. If the supplied range is empty, it returns their sum
  // (all weights = 1)
  float RootCfValue(absl::Span<const float> root_children_range = {}) const;
=======
  // Return view-only root counterfactual values.
  absl::Span<const float> RootCfValues() const;
  // Return writeable-only root reach probabilities.
  absl::Span<float> RootReachProbs();
>>>>>>> cbd9e7ba
};

class InfostateCFR {
 public:
  // Basic constructor for the whole game.
  InfostateCFR(const Game& game);

  // Run CFR only at specific start states.
  InfostateCFR(absl::Span<const State*> start_states,
               absl::Span<const float> chance_reach_probs,
               const std::shared_ptr<Observer>& infostate_observer);

  void RunSimultaneousIterations(int iterations);
  void RunAlternatingIterations(int iterations);

  void PrepareRootReachProbs();
  void PrepareRootReachProbs(Player pl);
  void EvaluateLeaves();
  void EvaluateLeaves(Player pl);

  float RootCfValue() const { return propagators_[0].RootCfValue(); }

  // Similarly to CFRSolver, expose the InfoStateValuesTable.
  // However, this table has pointers to the values, not the actual values.
  std::unordered_map<std::string, CFRInfoStateValues const*>
    InfoStateValuesPtrTable() const;

  // Make sure we can get the average policy to compute expected values
  // and exploitability.
  class InfostateCFRAveragePolicy : public Policy {
    const InfostateCFR& cfr_;
    const std::unordered_map<
        std::string, CFRInfoStateValues const*> infostate_table_;
   public:
    InfostateCFRAveragePolicy(const InfostateCFR& cfr)
        : cfr_(cfr), infostate_table_(cfr_.InfoStateValuesPtrTable()) {}
    ActionsAndProbs GetStatePolicy(
        const std::string& info_state) const override;
  };
  std::shared_ptr<Policy> AveragePolicy() const {
    return std::make_shared<InfostateCFRAveragePolicy>(*this);
  }

 private:
  std::array<InfostateTreeValuePropagator, 2> propagators_;
  // Map from player 1 index (key) to player 0 (value).
  std::vector<int> terminal_permutation_;
  // Chance reach probs.
  std::vector<float> terminal_ch_reaches_;
  // For the player 0 and already multiplied by chance reach probs.
  std::vector<float> terminal_values_;

  void PrepareTerminals();
  float TerminalReachProbSum();
};

}  // namespace algorithms
}  // namespace open_spiel

#endif  // OPEN_SPIEL_ALGORITHMS_INFOSTATE_CFR_H_<|MERGE_RESOLUTION|>--- conflicted
+++ resolved
@@ -67,10 +67,7 @@
   // Mutable values to keep track of.
   std::vector<float> reach_probs;
   std::vector<float> cf_values;
-<<<<<<< HEAD
-=======
   float root_cf_value;
->>>>>>> cbd9e7ba
 
   static void CollectTreeStructure(
       CFRNode* node, int depth,
@@ -95,7 +92,6 @@
 
   // Return the branching factor of the root node.
   int RootBranchingFactor() const;
-<<<<<<< HEAD
 
   // Return writeable-only root reach probabilities.
   absl::Span<float> RootChildrenReachProbs();
@@ -105,12 +101,6 @@
   // over them. If the supplied range is empty, it returns their sum
   // (all weights = 1)
   float RootCfValue(absl::Span<const float> root_children_range = {}) const;
-=======
-  // Return view-only root counterfactual values.
-  absl::Span<const float> RootCfValues() const;
-  // Return writeable-only root reach probabilities.
-  absl::Span<float> RootReachProbs();
->>>>>>> cbd9e7ba
 };
 
 class InfostateCFR {
