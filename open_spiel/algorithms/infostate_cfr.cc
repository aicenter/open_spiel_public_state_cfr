--- conflicted
+++ resolved
@@ -193,7 +193,6 @@
   const int max_nodes_across_depths = nodes_at_depth.back().size();
   cf_values = std::vector<float>(max_nodes_across_depths);
   reach_probs = std::vector<float>(max_nodes_across_depths);
-<<<<<<< HEAD
 }
 int InfostateTreeValuePropagator::RootBranchingFactor() const {
   SPIEL_CHECK_EQ(depth_branching[0][0], tree->Root().NumChildren());
@@ -224,21 +223,6 @@
   return root_value;
 }
 
-=======
-}
-int InfostateTreeValuePropagator::RootBranchingFactor() const {
-  SPIEL_CHECK_EQ(depth_branching[0][0], tree->Root().NumChildren());
-  return depth_branching[0][0];
-}
-absl::Span<const float> InfostateTreeValuePropagator::RootCfValues() const {
-  return absl::MakeSpan(/*ptr=*/&cf_values[0],
-      /*size=*/RootBranchingFactor());
-}
-absl::Span<float> InfostateTreeValuePropagator::RootReachProbs() {
-  return absl::MakeSpan(/*ptr=*/&reach_probs[0],
-      /*size=*/RootBranchingFactor());
-}
->>>>>>> cbd9e7ba
 InfostateCFR::InfostateCFR(const Game& game)
     : propagators_({std::make_unique<CFRTree>(game, 0),
                     std::make_unique<CFRTree>(game, 1)}) {
@@ -259,21 +243,13 @@
     PrepareRootReachProbs();
     propagators_[0].TopDown();
     propagators_[1].TopDown();
-<<<<<<< HEAD
-//    SPIEL_DCHECK_TRUE(fabs(TerminalReachProbSum() - 1.0) < 1e-5);
-=======
     SPIEL_DCHECK_TRUE(fabs(TerminalReachProbSum() - 1.0) < 1e-6);
->>>>>>> cbd9e7ba
 
     EvaluateLeaves();
     propagators_[0].BottomUp();
     propagators_[1].BottomUp();
     SPIEL_DCHECK_TRUE(
-<<<<<<< HEAD
         fabs(propagators_[0].RootCfValue() + propagators_[1].RootCfValue())
-=======
-        fabs(propagators_[0].root_cf_value + propagators_[1].root_cf_value)
->>>>>>> cbd9e7ba
             < 1e-6);
   }
 }
@@ -302,11 +278,7 @@
 void InfostateCFR::PrepareRootReachProbs(Player pl) {
   auto& prop = propagators_;
   SPIEL_DCHECK_EQ(prop[0].reach_probs.size(), prop[1].reach_probs.size());
-<<<<<<< HEAD
   absl::Span<float> root_reaches = prop[pl].RootChildrenReachProbs();
-=======
-  absl::Span<float> root_reaches = prop[pl].RootReachProbs();
->>>>>>> cbd9e7ba
   for (int i = 0; i < root_reaches.size(); ++i) {
     root_reaches[i] = 1.;
   }
