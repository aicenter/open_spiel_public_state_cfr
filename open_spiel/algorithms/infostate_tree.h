// Copyright 2019 DeepMind Technologies Ltd. All rights reserved.
//
// Licensed under the Apache License, Version 2.0 (the "License");
// you may not use this file except in compliance with the License.
// You may obtain a copy of the License at
//
//     http://www.apache.org/licenses/LICENSE-2.0
//
// Unless required by applicable law or agreed to in writing, software
// distributed under the License is distributed on an "AS IS" BASIS,
// WITHOUT WARRANTIES OR CONDITIONS OF ANY KIND, either express or implied.
// See the License for the specific language governing permissions and
// limitations under the License.

#ifndef OPEN_SPIEL_ALGORITHMS_INFOSTATE_TREE_H_
#define OPEN_SPIEL_ALGORITHMS_INFOSTATE_TREE_H_

#include <map>
#include <memory>
#include <string>
#include <unordered_map>
#include <unordered_set>
#include <utility>
#include <vector>

#include "open_spiel/algorithms/cfr.h"
#include "open_spiel/policy.h"
#include "open_spiel/spiel.h"
#include "open_spiel/spiel_utils.h"
#include "open_spiel/utils/action_view.h"

// This file contains an utility algorithm that builds an infostate tree
// for specified acting player, starting at some histories in the game.
//
// The identification of infostates is based on strings from an information
// state observer.
//
// As infostate node can be extended to contain arbitrary values, it is
// implemented with curiously recurring template pattern (CRTP). The common
// usage for CFR is provided under a CFRTree and CFRNode respectively.

namespace open_spiel {
namespace algorithms {

// We use the nomenclature from the [Predictive CFR] paper.
//
// In _decision nodes_, the acting player selects actions.
// The _observation nodes_ can correspond to State that is a chance node,
// opponent's node, but importantly, also to the acting player's node,
// as the player may have discovered something as a result of its action
// in the previous decision node. Additionally, we use _terminal nodes_,
// which correspond to a single State terminal history.
//
// The terminal nodes store player's utility as well as cumulative chance reach
// probability.
//
// [Predictive CFR] https://arxiv.org/pdf/2007.14358.pdf.
enum InfostateNodeType {
  kDecisionInfostateNode,
  kObservationInfostateNode,
  kTerminalInfostateNode
};

// Representing the game via infostates leads actually to a graph structure
// of a forest (a collection of trees). We trivially make it into a proper tree
// by introducing a "dummy" root node, which we set as an observation node.
// It could be interpreted as "the player observes the start of the game".
// This is the infostate string for this node.
constexpr char* kDummyRootNodeInfostate = "(dummy root)";

// Sometimes we need to create infostate nodes that do not have a corresponding
// game State, and therefore we cannot retrieve its string representation.
// This use case is for simultaneous move games or to enable rebalancing game
// trees.
constexpr char* kFillerInfostate = "(filler node)";

// Forward declarations.
template<class Node> class InfostateTree;
template<class Self> class InfostateNode;

template<class Self>
class InfostateNode {
 public:
  InfostateNode(const InfostateTree<Self>& tree, Self* parent,
                int incoming_index, InfostateNodeType type,
                const std::string& infostate_string, double terminal_utility,
                double terminal_ch_reach_prob, const State* originating_state)
      : tree_(tree), parent_(parent),
        incoming_index_(incoming_index), type_(type),
        infostate_string_(infostate_string),
        terminal_utility_(terminal_utility),
        terminal_chn_reach_prob_(terminal_ch_reach_prob) {

    // Implications for kTerminalNode
    SPIEL_DCHECK_TRUE(type != kTerminalInfostateNode || originating_state);
    SPIEL_DCHECK_TRUE(type != kTerminalInfostateNode || parent);
    // Implications for kDecisionNode
    SPIEL_DCHECK_TRUE(type != kDecisionInfostateNode || originating_state);
    SPIEL_DCHECK_TRUE(type != kDecisionInfostateNode || parent);
    // Implications for kObservationNode
    SPIEL_DCHECK_TRUE(
      !(type == kObservationInfostateNode && parent
          && parent->Type() == kDecisionInfostateNode)
      || (incoming_index >= 0 && incoming_index < parent->LegalActions().size())
    );

    if (type == kDecisionInfostateNode) {
      legal_actions_ = originating_state->LegalActions(tree_.GetPlayer());
    }
  }
  InfostateNode(InfostateNode&&) = default;
  virtual ~InfostateNode() = default;

  [[nodiscard]] const InfostateTree<Self>& Tree() const { return tree_; }
  [[nodiscard]] Self* Parent() const { return parent_; }
  int IncomingIndex() const { return incoming_index_; }
  const InfostateNodeType& Type() const { return type_; }
  bool IsLeafNode() const { return children_.empty(); }
  bool IsRootNode() const { return !parent_; }
  const std::string& InfostateString() const {
    // Avoid working with empty infostate strings.
    // Use HasInfostateString() first to check.
    SPIEL_DCHECK_TRUE(HasInfostateString());
    return infostate_string_;
  }
  bool HasInfostateString() const {
    return infostate_string_ != kFillerInfostate
        && infostate_string_ != kDummyRootNodeInfostate;
  }
  double TerminalUtility() const {
    SPIEL_CHECK_EQ(type_, kTerminalInfostateNode);
    return terminal_utility_;
  }
  double TerminalChanceReachProb() const {
    SPIEL_CHECK_EQ(type_, kTerminalInfostateNode);
    return terminal_chn_reach_prob_;
  }
  absl::Span<const Action> LegalActions() const {
    SPIEL_CHECK_EQ(type_, kDecisionInfostateNode);
    return absl::MakeSpan(legal_actions_);
  }
  const std::vector<std::unique_ptr<State>>& CorrespondingStates() const {
    return corresponding_states_;
  }
  const std::vector<double>& CorrespondingChanceReaches() const {
    return corresponding_ch_reaches_;
  }
  [[nodiscard]] Self* AddChild(std::unique_ptr<Self> child) {
    SPIEL_CHECK_EQ(child->parent_, this);
    children_.push_back(std::move(child));
    return children_.back().get();
  }
  [[nodiscard]] Self* GetChild(const std::string& infostate_string) const {
    for (const std::unique_ptr<Self>& child : children_) {
      if (child->InfostateString() == infostate_string) return child.get();
    }
    return nullptr;
  }
  [[nodiscard]] Self* ChildAt(int i) const { return children_.at(i).get(); }
  int NumChildren() const { return children_.size(); }
  [[nodiscard]] const Self* FindNode(const std::string& infostate_lookup) const {
    if (infostate_string_ == infostate_lookup)
      return open_spiel::down_cast<const Self*>(this);
    for (Self& child : *this) {
      if (const Self* node = child.FindNode(infostate_lookup)) {
        return node;
      }
    }
    return nullptr;
  }
  // Intended only for debug purposes.
  std::string ToString() const {
    if (!parent_) return "";
    if (!parent_->parent_) return std::to_string(incoming_index_);
    return absl::StrCat(parent_->ToString(), ",", incoming_index_);
  }
  // Compute subtree certificate (string representation) for easy comparison.
  std::string ComputeCertificate() const {
    if (type_ == kTerminalInfostateNode) return "{}";

    std::vector<std::string> certificates;
    for (InfostateNode& child : child_iterator()) {
      certificates.push_back(child.ComputeCertificate());
    }
    std::sort(certificates.begin(), certificates.end());

    std::string open, close;
    if (type_ == kDecisionInfostateNode) {
      open = "[";
      close = "]";
    } else if (type_ == kObservationInfostateNode) {
      open = "(";
      close = ")";
    }

    return absl::StrCat(
        open,
        absl::StrJoin(certificates.begin(), certificates.end(), ""),
        close);
  }

  // Iterate over children and expose references to the children
  // (instead of unique_ptrs).
  class ChildIterator {
    int pos_;
    const std::vector<std::unique_ptr<Self>>& children_;
   public:
    ChildIterator(const std::vector<std::unique_ptr<Self>>& children,
                  int pos = 0) : pos_(pos), children_(children) {}
    ChildIterator& operator++() { pos_++; return *this; }
    bool operator==(ChildIterator other) const { return pos_ == other.pos_; }
    bool operator!=(ChildIterator other) const { return !(*this == other); }
    [[nodiscard]] Self& operator*() { return *children_[pos_]; }
    ChildIterator begin() const { return *this; }
    ChildIterator end() const {
      return ChildIterator(children_, children_.size());
    }
  };
  ChildIterator child_iterator() const { return ChildIterator(children_); }

  void Rebalance(int max_depth, int current_depth) {
    SPIEL_DCHECK_LE(current_depth, max_depth);
    if (IsLeafNode() && max_depth != current_depth) {
      // Prepare the chain of dummy observations.
      std::unique_ptr<Self> node = Release();
      Self* node_parent = node->Parent();
      int position_in_leaf_parent = node->IncomingIndex();
      std::unique_ptr<Self> chain_head =
          std::unique_ptr<Self>(new Self(
              /*tree=*/tree_, /*parent=*/nullptr,
              /*incoming_index=*/position_in_leaf_parent,
                       kObservationInfostateNode,
              /*infostate_string=*/kFillerInfostate, /*terminal_utility=*/NAN,
              /*terminal_ch_reach_prob=*/NAN, /*originating_state=*/nullptr));
      Self* chain_tail = chain_head.get();
      for (int i = 1; i < max_depth - current_depth; ++i) {
        chain_tail = chain_tail->AddChild(
            std::unique_ptr<Self>(new Self(
                /*tree=*/tree_, /*parent=*/chain_tail,
                /*incoming_index=*/0, kObservationInfostateNode,
                /*infostate_string=*/kFillerInfostate, /*terminal_utility=*/NAN,
                /*terminal_ch_reach_prob=*/NAN,
                /*originating_state=*/nullptr)));
      }
      chain_tail->children_.push_back(nullptr);

      // First put the node to the chain. If we did it in reverse order,
      // i.e chain to parent and then node to the chain, the node would
      // become freed.
      node->SwapParent(std::move(node), /*target=*/chain_tail, 0);
      chain_head->SwapParent(std::move(chain_head), /*target=*/node_parent,
                             position_in_leaf_parent);
    }

    for (std::unique_ptr<Self>& child : children_) {
      child->Rebalance(max_depth, current_depth + 1);
    }
  }

 private:
  // Get the unique_ptr for this node. The usage is intended only for tree
  // balance manipulation.
  std::unique_ptr<Self> Release() {
    SPIEL_DCHECK_TRUE(parent_);
    SPIEL_DCHECK_TRUE(parent_->children_.at(incoming_index_).get() == this);
    return std::move(parent_->children_.at(incoming_index_));
  }

  // Change the parent of this node by inserting it at at index
  // of the new parent. The node at the existing position will be freed.
  // We pass the unique ptr of itself, because calling Release might be
  // undefined: the node we want to swap a parent for can be root of a subtree.
  void SwapParent(std::unique_ptr<Self> self, Self* target, int at_index) {
    // This node is still who it thinks it is :)
    SPIEL_DCHECK_TRUE(self.get() == this);
    target->children_.at(at_index) = std::move(self);
    this->parent_ = target;
    this->incoming_index_ = at_index;
  }

 protected:
  // Needed for adding corresponding_states_ during tree traversal.
  friend class InfostateTree<Self>;
  
  // Reference to the tree that this node belongs to. This reference has a valid
  // lifetime, as all the nodes are recursively owned by their parents, and the
  // root is owned by the tree.
  const InfostateTree<Self>& tree_;
  // Pointer to the parent node.
  // This is not const so that we can change it when we SwapParent().
  Self* parent_;
  // Position of this node in the parent's children, i.e. it should hold that
  //   parent_->children_.at(incoming_index_).get() == this.
  // For decision nodes this corresponds also to the
  //   State::LegalActions(player_).at(incoming_index_)
  // This is not const so that we can change it when we SwapParent() for tree
  // manipulation.
  int incoming_index_;
  // Type of the node.  
  const InfostateNodeType type_;
  // Identifier of the infostate.
  const std::string infostate_string_;
  // Utility of terminal state corresponding to a terminal infostate node.
  const double terminal_utility_;
  const double terminal_chn_reach_prob_;
  // Only for decision nodes.
  std::vector<Action> legal_actions_;
  // Children infostate nodes. Notice the node owns its children.
  std::vector<std::unique_ptr<Self>> children_;
  // Optionally store States that correspond to this infostate node.
  std::vector<std::unique_ptr<State>> corresponding_states_;
  std::vector<double> corresponding_ch_reaches_;
};

template<class Node>
class InfostateTree final {
 public:
  // Creates an infostate tree for a player based on the initial state
  // of the game, up to some move limit.
  InfostateTree(const Game& game, Player acting_player,
                int max_move_limit = 1000)
      : player_(acting_player),
        infostate_observer_(game.MakeObserver(kInfoStateObsType, {})),
        root_(CreateRootNode()) {
    SPIEL_CHECK_GE(player_, 0);
    SPIEL_CHECK_LT(player_, game.NumPlayers());
    SPIEL_CHECK_TRUE(infostate_observer_->HasString());

    std::unique_ptr<State> root_state = game.NewInitialState();
    RecursivelyBuildTree(&root_, /*depth=*/1, *root_state,
                         max_move_limit, /*chance_reach_prob=*/1.);
  }

  // Creates an infostate tree for a player based on some start states,
  // up to some move limit from the deepest start state.
  InfostateTree(
      absl::Span<const State*> start_states,
      absl::Span<const float> chance_reach_probs,
      std::shared_ptr<Observer> infostate_observer, Player acting_player,
      int max_move_ahead_limit = 1000)
      : player_(acting_player),
        infostate_observer_(std::move(infostate_observer)),
        root_(CreateRootNode()) {
    SPIEL_CHECK_FALSE(start_states.empty());
    SPIEL_CHECK_EQ(start_states.size(), chance_reach_probs.size());
    SPIEL_CHECK_GE(player_, 0);
    SPIEL_CHECK_LT(player_, start_states[0]->GetGame()->NumPlayers());
    SPIEL_CHECK_TRUE(infostate_observer_->HasString());

    int start_max_move_number = 0;
    for (const State* start_state : start_states) {
      start_max_move_number = std::max(start_max_move_number,
                                       start_state->MoveNumber());
    }

    for (int i = 0; i < start_states.size(); ++i) {
      RecursivelyBuildTree(
          &root_, /*depth=*/1, *start_states[i],
          start_max_move_number + max_move_ahead_limit,
          chance_reach_probs[i]);
    }
  }

  [[nodiscard]] const Node& Root() const { return root_; }
  [[nodiscard]] Node* MutableRoot() { return &root_; }
  Player GetPlayer() const { return player_; }
  const Observer& GetObserver() const { return *infostate_observer_; }
  int TreeHeight() const { return tree_height_; }
  bool IsBalanced() const { return is_tree_balanced_; }

  // Identify node that corresponds to this infostate string.
  // If the node is not found, returns a nullptr.
  [[nodiscard]] const Node* FindNode(const std::string& infostate) const {
    return root_.FindNode(infostate);
  }

  // Makes sure that all tree leaves are at the same height.
  // It inserts a linked list of dummy observation nodes with appropriate length
  // to balance all the leaves. In the worst case this makes the tree about 2x
  // as large (in the number of nodes).
  void Rebalance() {
    root_.Rebalance(TreeHeight(), 0);
    is_tree_balanced_ = true;
  }

  // Iterate over all leaves.
  class LeavesIterator {
    const InfostateTree* tree_;
    const Node* current_;
   public:
    LeavesIterator(const InfostateTree* tree, const Node* current)
    : tree_(tree), current_(current) {
      SPIEL_CHECK_TRUE(current_);
      SPIEL_CHECK_TRUE(current_->IsLeafNode() || current_->IsRootNode());
    }
    LeavesIterator& operator++() {
      if (!current_->Parent()) SpielFatalError("All leaves have been iterated!");
      SPIEL_CHECK_TRUE(current_->IsLeafNode());
      int child_idx;
      do {  // Find some parent that was not fully traversed.
        SPIEL_DCHECK_LT(current_->IncomingIndex(),
                        current_->Parent()->NumChildren());
        SPIEL_DCHECK_EQ(current_->Parent()->ChildAt(current_->IncomingIndex()),
                        current_);
        child_idx = current_->IncomingIndex();
        current_ = current_->Parent();
      } while (current_->Parent()
            && child_idx + 1 == current_->NumChildren());
      // We traversed the whole tree and we got the root node.
      if (!current_->Parent() && child_idx + 1 == current_->NumChildren())
        return *this;
      // Choose the next sibling node.
      current_ = current_->ChildAt(child_idx + 1);
      // Find the first leaf.
      while (!current_->IsLeafNode()) {
        current_ = current_->ChildAt(0);
      }
      return *this;
    }
    bool operator==(LeavesIterator other) const {
      return current_ == other.current_;
    }
    bool operator!=(LeavesIterator other) const { return !(*this == other); }
    [[nodiscard]] const Node& operator*() const { return *current_; }
    LeavesIterator begin() const { return *this; }
    LeavesIterator end() const {
      return LeavesIterator(tree_, &(current_->Tree().Root()));
    }
  };
  LeavesIterator leaves_iterator() const {
    // Find the first leaf.
    const Node* node = &root_;
    while (!node->IsLeafNode()) node = node->ChildAt(0);
    return LeavesIterator(this, node);
  }
  // Expensive. Use only for debugging.
  int CountLeaves() const {
    int cnt = 0;
    for (const Node& n : leaves_iterator()) cnt++;
    return cnt;
  }
<<<<<<< HEAD
  int CountLeafCorrespondingHistories() const {
    int cnt = 0;
    for (const Node& n : leaves_iterator())
      cnt += n.CorrespondingStates().size();
    return cnt;
  }
  void PrintStats() {
    std::cout << "Infostate tree for player " << player_ << ".\n"
              << "Tree height: " << tree_height_ << "\n"
              << "Root branching: " << Root().NumChildren() << "\n"
              << "Number of leaves: " << CountLeaves() << "\n"
              << "Number of leaf corresponding states: "
              << CountLeafCorrespondingHistories() << "\n"
              << "Tree certificate: " << std::endl;
    std::cout << Root().ComputeCertificate() << std::endl;
  }
=======
>>>>>>> cbd9e7ba

 private:
  const Player player_;
  const std::shared_ptr<Observer> infostate_observer_;
  Node root_;

  // A value that helps to determine if the tree is balanced.
  int tree_height_ = -1;
  // We call a tree balanced if all leaves are in the same depth.
  bool is_tree_balanced_ = true;


  Node CreateRootNode() const {
    return Node(
        /*tree=*/*this, /*parent=*/nullptr, /*incoming_index=*/0,
        /*type=*/kObservationInfostateNode,
        /*infostate_string=*/kDummyRootNodeInfostate,
        /*terminal_utility=*/NAN, /*chance_reach_prob=*/NAN,
        /*originating_state=*/nullptr);
  }

  // Utility function whenever we create a new node for the tree.
  std::unique_ptr<Node> MakeNode(
      Node* parent, InfostateNodeType type, const std::string& infostate_string,
      double terminal_utility, double terminal_ch_reach_prob,
      const State* originating_state) {
    return std::make_unique<Node>(
        *this, parent, parent->NumChildren(), type,
        infostate_string, terminal_utility, terminal_ch_reach_prob, originating_state);
  }

  // Track and update information about tree balance.
  void UpdateLeafNode(Node* node, const State& state,
                      int leaf_depth, double chance_reach_probs) {
    if (tree_height_ != -1 && is_tree_balanced_) {
      is_tree_balanced_ = tree_height_ == leaf_depth;
    }
    tree_height_ = std::max(tree_height_, leaf_depth);
    node->corresponding_states_.push_back(state.Clone());
    node->corresponding_ch_reaches_.push_back(chance_reach_probs);
  }

  void RecursivelyBuildTree(Node* parent, int depth, const State& state,
                            int move_limit, double chance_reach_prob) {
    if (state.IsTerminal())
      return BuildTerminalNode(parent, depth, state, chance_reach_prob);
    else if (state.IsPlayerActing(player_))
      return BuildDecisionNode(parent, depth, state, move_limit,
                               chance_reach_prob);
    else
      return BuildObservationNode(parent, depth, state, move_limit,
                                  chance_reach_prob);
  }

  void BuildTerminalNode(Node* parent, int depth, const State& state,
                         double chance_reach_prob) {
    const double terminal_utility = state.Returns()[player_];
    Node* terminal_node = parent->AddChild(MakeNode(
        parent, kTerminalInfostateNode,
        infostate_observer_->StringFrom(state, player_), terminal_utility,
        chance_reach_prob, &state));
    UpdateLeafNode(terminal_node, state, depth, chance_reach_prob);
  }

  void BuildDecisionNode(Node* parent, int depth, const State& state,
                         int move_limit, double chance_reach_prob) {
    SPIEL_DCHECK_EQ(parent->Type(), kObservationInfostateNode);
    std::string info_state = infostate_observer_->StringFrom(state, player_);
    Node* decision_node = parent->GetChild(info_state);
    const bool is_leaf_node = state.MoveNumber() >= move_limit;

    if (decision_node) {
      // The decision node has been already constructed along with children
      // for each action: these are observation nodes.
      // Fetches the observation child and goes deeper recursively.
      SPIEL_DCHECK_EQ(decision_node->Type(), kDecisionInfostateNode);

      if (is_leaf_node)  // Do not build deeper.
        return UpdateLeafNode(decision_node, state, depth, chance_reach_prob);

      if (state.IsSimultaneousNode()) {
        const ActionView action_view(state);
        for (int i = 0; i < action_view.legal_actions[player_].size(); ++i) {
          Node* observation_node = decision_node->ChildAt(i);
          SPIEL_DCHECK_EQ(observation_node->Type(),
                          kObservationInfostateNode);

          for (Action flat_actions : action_view.fixed_action(player_, i)) {
            std::unique_ptr<State> child = state.Child(flat_actions);
            RecursivelyBuildTree(observation_node, depth + 2, *child,
                                 move_limit, chance_reach_prob);
          }
        }
      } else {
        std::vector<Action> legal_actions = state.LegalActions(player_);
        for (int i = 0; i < legal_actions.size(); ++i) {
          Node* observation_node = decision_node->ChildAt(i);
          SPIEL_DCHECK_EQ(observation_node->Type(),
                          kObservationInfostateNode);
          std::unique_ptr<State> child = state.Child(legal_actions.at(i));
          RecursivelyBuildTree(observation_node, depth + 2, *child,
                               move_limit, chance_reach_prob);
        }
      }
    } else {  // The decision node was not found yet.
      decision_node = parent->AddChild(MakeNode(
          parent, kDecisionInfostateNode, info_state,
          /*terminal_utility=*/NAN, /*chance_reach_prob=*/NAN, &state));

      if (is_leaf_node)  // Do not build deeper.
        return UpdateLeafNode(decision_node, state, depth, chance_reach_prob);

      // Build observation nodes right away after the decision node.
      // This is because the player might be acting multiple times in a row:
      // each time it might get some observations that branch the infostate
      // tree.

      if (state.IsSimultaneousNode()) {
        ActionView action_view(state);
        for (int i = 0; i < action_view.legal_actions[player_].size(); ++i) {
          // We build a dummy observation node.
          // We can't ask for a proper infostate string or an originating state,
          // because such a thing is not properly defined after only a partial
          // application of actions for the sim move state
          // (We need to supply all the actions).
          Node* observation_node = decision_node->AddChild(MakeNode(
              decision_node, kObservationInfostateNode,
              /*infostate_string=*/kFillerInfostate,
              /*terminal_utility=*/NAN, /*chance_reach_prob=*/NAN,
              /*originating_state=*/nullptr));

          for (Action flat_actions : action_view.fixed_action(player_, i)) {
            // Only now we can advance the state, when we have all actions.
            std::unique_ptr<State> child = state.Child(flat_actions);
            RecursivelyBuildTree(observation_node, depth + 2, *child,
                                 move_limit, chance_reach_prob);
          }

        }
      } else {  // Not a sim move node.
        for (Action a : state.LegalActions()) {
          std::unique_ptr<State> child = state.Child(a);
          Node* observation_node = decision_node->AddChild(MakeNode(
              decision_node, kObservationInfostateNode,
              infostate_observer_->StringFrom(*child, player_),
              /*terminal_utility=*/NAN, /*chance_reach_prob=*/NAN,
              child.get()));
          RecursivelyBuildTree(observation_node, depth + 2, *child,
                               move_limit, chance_reach_prob);
        }
      }
    }
  }

  void BuildObservationNode(Node* parent, int depth, const State& state,
                            int move_limit, double chance_reach_prob) {
    SPIEL_DCHECK_TRUE(state.IsChanceNode() || !state.IsPlayerActing(player_));
    const bool is_leaf_node = state.MoveNumber() >= move_limit;
    const std::string info_state =
        infostate_observer_->StringFrom(state, player_);

    Node* observation_node = parent->GetChild(info_state);
    if (!observation_node) {
      observation_node = parent->AddChild(MakeNode(
          parent, kObservationInfostateNode, info_state,
          /*terminal_utility=*/NAN, /*chance_reach_prob=*/NAN, &state));
    }
    SPIEL_DCHECK_EQ(observation_node->Type(), kObservationInfostateNode);

    if (is_leaf_node)  // Do not build deeper.
      return UpdateLeafNode(observation_node, state, depth, chance_reach_prob);

    if (state.IsChanceNode()) {
      for (std::pair<Action, double> action_prob : state.ChanceOutcomes()) {
        std::unique_ptr<State> child = state.Child(action_prob.first);
        RecursivelyBuildTree(observation_node, depth + 1, *child,
                             move_limit,
                             chance_reach_prob * action_prob.second);
      }
    } else {
      for (Action a : state.LegalActions()) {
        std::unique_ptr<State> child = state.Child(a);
        RecursivelyBuildTree(observation_node, depth + 1, *child,
                             move_limit, chance_reach_prob);
      }
    }
  }
};

// Provide convenient types for usage in CFR-based algorithms.
class CFRNode;
using CFRTree = InfostateTree<CFRNode>;

class CFRNode : public InfostateNode</*Self=*/CFRNode> {
 public:
  CFRInfoStateValues values_;  // TODO: use just floats.
  std::vector<Action> terminal_history_;
  CFRNode(const CFRTree& tree, CFRNode* parent, int incoming_index,
          InfostateNodeType type, const std::string& infostate_string,
          double terminal_utility, double terminal_chn_reach_prob,
          const State* originating_state) :
      InfostateNode<CFRNode>(
          tree, parent, incoming_index, type, infostate_string,
          terminal_utility, terminal_chn_reach_prob, originating_state)  {
    SPIEL_DCHECK_TRUE(
        !(originating_state && type == kDecisionInfostateNode)
            || originating_state->IsPlayerActing(tree.GetPlayer()));
    if (originating_state) {
      if (type_ == kDecisionInfostateNode) {
        values_ = CFRInfoStateValues(
            originating_state->LegalActions(tree.GetPlayer()));
      }
      if (type_ == kTerminalInfostateNode) {
        terminal_history_ = originating_state->History();
      }
    }
  }

  // Provide a convenient operator to access the values.
  CFRInfoStateValues* operator->() {
    SPIEL_CHECK_EQ(type_, kDecisionInfostateNode);
    return &values_;
  }
  // Provide a const getter as well.
  const CFRInfoStateValues& values() const {
    SPIEL_CHECK_EQ(type_, kDecisionInfostateNode);
    return values_;
  }
  absl::Span<const Action> TerminalHistory() const {
    SPIEL_DCHECK_EQ(type_, kTerminalInfostateNode);
    return absl::MakeSpan(terminal_history_);
  }
};

inline void CollectInfostateLookupTable(
    const CFRNode& node,
    std::unordered_map<std::string, const CFRInfoStateValues*>* out) {
  if (node.IsLeafNode()) return;
  if (node.Type() == kDecisionInfostateNode) {
    (*out)[node.InfostateString()] = &node.values();
  }
  for (const CFRNode& child : node.child_iterator()) {
    CollectInfostateLookupTable(child, out);
  }
}


}  // namespace algorithms
}  // namespace open_spiel

#endif  // OPEN_SPIEL_ALGORITHMS_INFOSTATE_TREE_H_<|MERGE_RESOLUTION|>--- conflicted
+++ resolved
@@ -281,7 +281,7 @@
  protected:
   // Needed for adding corresponding_states_ during tree traversal.
   friend class InfostateTree<Self>;
-  
+
   // Reference to the tree that this node belongs to. This reference has a valid
   // lifetime, as all the nodes are recursively owned by their parents, and the
   // root is owned by the tree.
@@ -296,7 +296,7 @@
   // This is not const so that we can change it when we SwapParent() for tree
   // manipulation.
   int incoming_index_;
-  // Type of the node.  
+  // Type of the node.
   const InfostateNodeType type_;
   // Identifier of the infostate.
   const std::string infostate_string_;
@@ -439,7 +439,6 @@
     for (const Node& n : leaves_iterator()) cnt++;
     return cnt;
   }
-<<<<<<< HEAD
   int CountLeafCorrespondingHistories() const {
     int cnt = 0;
     for (const Node& n : leaves_iterator())
@@ -456,8 +455,6 @@
               << "Tree certificate: " << std::endl;
     std::cout << Root().ComputeCertificate() << std::endl;
   }
-=======
->>>>>>> cbd9e7ba
 
  private:
   const Player player_;
