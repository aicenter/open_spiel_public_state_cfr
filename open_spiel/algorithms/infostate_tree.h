// Copyright 2019 DeepMind Technologies Ltd. All rights reserved.
//
// Licensed under the Apache License, Version 2.0 (the "License");
// you may not use this file except in compliance with the License.
// You may obtain a copy of the License at
//
//     http://www.apache.org/licenses/LICENSE-2.0
//
// Unless required by applicable law or agreed to in writing, software
// distributed under the License is distributed on an "AS IS" BASIS,
// WITHOUT WARRANTIES OR CONDITIONS OF ANY KIND, either express or implied.
// See the License for the specific language governing permissions and
// limitations under the License.

#ifndef OPEN_SPIEL_ALGORITHMS_INFOSTATE_TREE_H_
#define OPEN_SPIEL_ALGORITHMS_INFOSTATE_TREE_H_

#include <memory>
#include <utility>
#include <vector>

#include "open_spiel/spiel.h"

// This file contains data structures used in imperfect information games.
// Specifically, we implement an infostate tree, a representation of a game
// from the perspective of an acting player.
//
// The information-state tree [1] contains information states, which describe
// where the player is a) acting, b) getting observations, or c) receiving
// terminal utilities (when the game ends). See `InfostateNodeType` for more
// details.
//
// The tree can be constructed with a depth limit, so we make a distinction
// between leaf nodes and non-leaf nodes. All terminal nodes are leaf nodes.
//
// The identification of infostates is based on strings from an information
// state observer, i.e. one that is constructed using kInfoStateObsType.
//
// As algorithms typically need to store information associated to specific
// nodes of the tree, we provide following indexing mechanisms (see the classes
// below for more details):
//
// - `DecisionId` refers to a decision infostate where the player acts.
// - `SequenceId` refers to an observation infostate that follows the decision
//    infostate after some action.
// - `LeafId` refers to an infostate node which is a leaf.
//
// All of these ids are very cheap (they are just typed `size_t`s).
// They can be used to get a pointer to the corresponding infostate node.
//
// To enable some algorithmic optimizations we construct the trees "balanced".
// We call a _balanced_ tree one which has all leaf nodes at the same depth.
// To make the tree balanced, we may need to pad "dummy" observation nodes as
// prefixes for the (previously too shallow) leafs. This is not too expensive,
// as most games are balanced by default due to game rules.
//
// [1]: Rethinking Formal Models of Partially Observable Multiagent Decision
//      Making https://arxiv.org/abs/1906.11110

namespace open_spiel {
namespace algorithms {

// To categorize infostate nodes we use nomenclature from [2]:
//
// - In _decision nodes_, the acting player selects actions.
// - In _observation nodes_ the acting player receives observations.
//   They can correspond to State that is a chance node, or opponent's node.
//   Importantly, they can correspond also to the acting player's node,
//   as the player may have discovered something as a result of its action
//   in the previous decision node. (This is especially important for the tree
//   construction in simultaneous-move games).
// - Additionally, we introduce _terminal nodes_, which correspond to a single
//   terminal history.
//
// The terminal nodes store player's utility as well as cumulative chance reach
// probability.
//
// [2]: Faster Game Solving via Predictive Blackwell Approachability:
//      Connecting Regret Matching and Mirror Descent
//      https://arxiv.org/abs/2007.14358
enum InfostateNodeType {
  kDecisionInfostateNode,
  kObservationInfostateNode,
  kTerminalInfostateNode
};

// Representing the game via infostates leads actually to a graph structure
// of a forest (a collection of trees), as the player may be acting for the
// first time in distinct situations. We trivially make it into a proper tree
// by introducing a "dummy" root node, which we set as an observation node.
// It can be interpreted as "the player observes the start of the game".
// This node also corresponds to the empty sequence.
// Following is the infostate string for this node.
constexpr char* kDummyRootNodeInfostate = "(root)";

// Sometimes we need to create infostate nodes that do not have a corresponding
// game State, and therefore we cannot retrieve their string representations.
// This happens in simultaneous move games or if we rebalance game trees.
constexpr char* kFillerInfostate = "(fill)";

// Forward declaration.
class InfostateTree;

namespace {

// An implementation detail - Not to be used directly.
//
// We use various indexing schemes (SequenceId, DecisionId, LeafId) to access
// specific nodes in the tree. Not all nodes can have an Id defined, for example
// a DecisionId is not defined for decision nodes. In this case they will
// default to the following value. We use this approach rather than
// std::optional as optional creates pointers to the values, which would render
// the following optimizations meaningless.
constexpr size_t kUndefinedNodeId = -1;  // This is a large number.

// An implementation detail - Not to be used directly.
//
// Create an indexing of specific infostate nodes.
//
// In release-mode the implementation is as cheap as the underlying size_t
// identifier. Therefore it is preferable to pass the Ids by copy and not
// by pointers / references.
// Most importantly in debug-mode we add checks to make sure that we are using
// the ids on appropriate trees and we do not try to index any opponents' trees.
//
// We use CRTP as it allows us to reuse the implementation for derived classes.
template<class Self>
class NodeId {
  size_t identifier_ = kUndefinedNodeId;
#ifndef NDEBUG  // Allow additional automatic debug-time checks.
  const InfostateTree* tree_ = nullptr;

 public:
  NodeId(size_t id_value, const InfostateTree* tree_ptr)
      : identifier_(id_value), tree_(tree_ptr) {}
  Self& operator=(Self&& rhs) {
    SPIEL_CHECK_TRUE(tree_ == rhs.tree_ ||
        // The NodeId may be uninitialized, so allow to copy the rhs tree.
        tree_ == nullptr && rhs.tree_ != nullptr);
    identifier_ = rhs.id();
    tree_ == rhs.tree_;
    return this;
  }
  bool operator==(const Self& rhs) const {
    SPIEL_CHECK_EQ(tree_, rhs.tree_);
    return id() == rhs.id();
  }
  bool operator!=(const Self& rhs) const {
    SPIEL_CHECK_EQ(tree_, rhs.tree_);
    return id() != rhs.id();
  }
  bool BelongsToTree(const InfostateTree* other) const {
    return tree_ == other;
  }
#else

 public:
  // Do not save the tree pointer, but expose the same interface
  // so it's easy to use.
  NodeId(size_t id_value, const InfostateTree*) : identifier_(id_value) {}
  Self& operator=(Self&& rhs) {
    identifier_ = rhs.id();
    return this;
  }
  bool operator==(const Self& rhs) const { return id() == rhs.id(); }
  bool operator!=(const Self& rhs) const { return id() != rhs.id(); }
  // BelongsToTree is not implemented on purpose:
  // It must not be called in release mode -- used only by DCHECK statements.
#endif
  constexpr NodeId() {}
  size_t id() const {
    SPIEL_CHECK_NE(identifier_, kUndefinedNodeId);
    return identifier_;
  }
  bool is_undefined() const { return identifier_ == kUndefinedNodeId; }
  void next() {
    SPIEL_CHECK_NE(identifier_, kUndefinedNodeId);
    ++identifier_;
  }
};

}  // namespace


// `SequenceId` refers to an observation infostate that follows the decision
// infostate after following some action. It indexes the decision space of
// an agent, and its strategy can formulated in terms of values associated with
// the agent's sequences. See `TreeplexVector` for more details.
// The smallest sequence ids correspond to the deepest nodes and the highest
// value corresponds to the empty sequence.
class SequenceId final : public NodeId<SequenceId> {
  using NodeId<SequenceId>::NodeId;
};
// When the tree is still under construction and a node doesn't
// have a final sequence id assigned yet, we use this value.
constexpr SequenceId kUndefinedSequenceId = SequenceId();

// `DecisionId` refers to an infostate node where the player acts,
// i.e. an infostate node with the type `kDecisionInfostateNode`.
class DecisionId final : public NodeId<DecisionId> {
  using NodeId<DecisionId>::NodeId;
};
// When a node isn't a decision infostate, we use this value instead.
constexpr DecisionId kUndefinedDecisionId = DecisionId();

// `LeafId` refers to an infostate node which is a leaf. Note that this can be
// an arbitrary infostate node type. A kTerminalInfostateNode is always
// a leaf node.
// Note that leaf decision nodes do not have assigned any `DecisionId`, and
// similarly leaf observation nodes do not have assigned any `SequenceId`.
class LeafId final : public NodeId<LeafId> {
  using NodeId<LeafId>::NodeId;
};
// When a node isn't a leaf, we use this value instead.
constexpr LeafId kUndefinedLeafId = LeafId();

// Each of the Ids can be used to index an appropriate vector.
// See below for an implementation.
template<typename T> class TreeplexVector;
template<typename T> class LeafVector;
template<typename T> class DecisionVector;
using SfStrategy = class TreeplexVector<double>;

// A convenience iterator over a contiguous range of node ids.
template<class Id>
class RangeIterator {
  size_t id_;
  const InfostateTree* tree_;
 public:
  RangeIterator(size_t id, const InfostateTree* tree) : id_(id), tree_(tree) {}
  RangeIterator& operator++() {
    ++id_;
    return *this;
  }
  bool operator!=(const RangeIterator& other) const {
    return id_ != other.id_ || tree_ != other.tree_;
  }
  Id operator*() { return Id(id_, tree_); }
};
template<class Id>
class Range {
  const size_t start_;
  const size_t end_;
  const InfostateTree* tree_;
 public:
  Range(size_t start, size_t end, const InfostateTree* tree)
      : start_(start), end_(end), tree_(tree) { SPIEL_CHECK_LE(start_, end_); }
  RangeIterator<Id> begin() const { return RangeIterator<Id>(start_, tree_); }
  RangeIterator<Id> end() const { return RangeIterator<Id>(end_, tree_); }
};

// Forward declaration.
class InfostateNode;

// Creates an infostate tree for a player based on the initial state
// of the game, up to some move limit.
std::shared_ptr<InfostateTree> MakeInfostateTree(
    const Game& game, Player acting_player,
    int max_move_limit = 1000);

// Creates an infostate tree for a player based on some start states,
// up to some move limit from the deepest start state.
std::shared_ptr<InfostateTree> MakeInfostateTree(
    const std::vector<const State*>& start_states,
    const std::vector<double>& chance_reach_probs,
    std::shared_ptr<Observer> infostate_observer, Player acting_player,
    int max_move_ahead_limit = 1000);

// Creates an infostate tree based on some leaf infostate nodes coming from
// another infostate tree, up to some move limit.
<<<<<<< HEAD
=======
// This is useful for easily constructing (depth-limited) tree continuations.
>>>>>>> 74b59b97
std::shared_ptr<InfostateTree> MakeInfostateTree(
    const std::vector<const InfostateNode*>& start_nodes,
    int max_move_ahead_limit = 1000);

// C++17 does not allow implicit conversion of non-const pointers to const
// pointers within a vector - explanation: https://stackoverflow.com/a/2102415
// This just adds const to the pointers and calls the other MakeInfostateTree.
std::shared_ptr<InfostateTree> MakeInfostateTree(
    const std::vector<InfostateNode*>& start_nodes,
    int max_move_ahead_limit = 1000);


class InfostateTree final {
  // Note that only MakeInfostateTree is allowed to call the constructor
  // to ensure the trees are always allocated on heap. We do this so that all
  // the collected pointers are valid throughout the tree's lifetime even if
  // they are moved around.
 private:
  InfostateTree(
      const std::vector<const State*>& start_states,
      const std::vector<double>& chance_reach_probs,
      std::shared_ptr<Observer> infostate_observer, Player acting_player,
      int max_move_ahead_limit);
  // Friend factories.
  friend std::shared_ptr<InfostateTree> MakeInfostateTree(
      const Game&, Player, int);
  friend std::shared_ptr<InfostateTree> MakeInfostateTree(
      const std::vector<const State*>&, const std::vector<double>&,
      std::shared_ptr<Observer>, Player, int);
  friend std::shared_ptr<InfostateTree> MakeInfostateTree(
      const std::vector<const InfostateNode*>&, int);

 public:
  // -- Root accessors ---------------------------------------------------------
  const InfostateNode& root() const { return *root_; }
  InfostateNode* mutable_root() { return root_.get(); }
  int root_branching_factor() const;

  // -- Tree information -------------------------------------------------------
  Player acting_player() const { return acting_player_; }
  // Zero-based height.
  // (the height of a tree that contains only root node is zero.)
  size_t tree_height() const { return tree_height_; }

  // -- General statistics -----------------------------------------------------
  size_t num_decisions() const { return decision_infostates_.size(); }
  size_t num_sequences() const { return sequences_.size(); }
  size_t num_leaves() const { return nodes_at_depths_.back().size(); }
  // A function overload used for TreeVector templates.
  size_t num_ids(DecisionId) const { return num_decisions(); }
  size_t num_ids(SequenceId) const { return num_sequences(); }
  size_t num_ids(LeafId) const { return num_leaves(); }

  // -- Sequence operations ----------------------------------------------------
  SequenceId empty_sequence() const;
  InfostateNode* observation_infostate(const SequenceId& sequence_id) {
    SPIEL_DCHECK_TRUE(sequence_id.BelongsToTree(this));
    return sequences_.at(sequence_id.id());
  }
  const InfostateNode* observation_infostate(
      const SequenceId& sequence_id) const {
    SPIEL_DCHECK_TRUE(sequence_id.BelongsToTree(this));
    return sequences_.at(sequence_id.id());
  }
  Range<SequenceId> AllSequenceIds() const {
    return Range<SequenceId>(0, sequences_.size(), this);
  }
  // Returns all DecisionIds which can be found in a subtree of given sequence.
  std::vector<DecisionId> DecisionIdsWithParentSeq(const SequenceId&) const;
  // Returns `None` if the sequence is the empty sequence.
  absl::optional<DecisionId> DecisionIdForSequence(const SequenceId&) const;
  // Returns `None` if the sequence is the empty sequence.
  absl::optional<InfostateNode*> DecisionForSequence(const SequenceId&);
  // Returns whether the sequence ends with the last action the player can make.
  bool IsLeafSequence(const SequenceId&) const;

  // -- Decision operations ----------------------------------------------------
  InfostateNode* decision_infostate(const DecisionId& decision_id) {
    SPIEL_DCHECK_TRUE(decision_id.BelongsToTree(this));
    return decision_infostates_.at(decision_id.id());
  }
  const InfostateNode* decision_infostate(const DecisionId& decision_id) const {
    SPIEL_DCHECK_TRUE(decision_id.BelongsToTree(this));
    return decision_infostates_.at(decision_id.id());
  }
  const std::vector<InfostateNode*>& AllDecisionInfostates() const {
    return decision_infostates_;
  }
  Range<DecisionId> AllDecisionIds() const {
    return Range<DecisionId>(0, decision_infostates_.size(), this);
  }
  DecisionId DecisionIdFromInfostateString(
      const std::string& infostate_string) const;
  const InfostateNode* DecisionNodeFromInfostateString(
      const std::string& infostate_string) const;

  // -- Leaf operations --------------------------------------------------------
  const std::vector<InfostateNode*>& leaf_nodes() const {
    return nodes_at_depths_.back();
  }
  InfostateNode* leaf_node(const LeafId& leaf_id) const {
    SPIEL_DCHECK_TRUE(leaf_id.BelongsToTree(this));
    return leaf_nodes().at(leaf_id.id());
  }
  const std::vector<std::vector<InfostateNode*>>& nodes_at_depths() const {
    return nodes_at_depths_;
  }
  const std::vector<InfostateNode*>& nodes_at_depth(size_t depth) const {
    return nodes_at_depths_.at(depth);
  }

  // -- Tree operations --------------------------------------------------------
  // Compute best response and value based on gradient from opponents.
  // This consumes the gradient vector, as it is used to compute the value.
  std::pair<double, SfStrategy> BestResponse(
      TreeplexVector<double>&& gradient) const;
  // Compute best response value based on gradient from opponents over leaves.
  // This consumes the gradient vector, as it is used to compute the value.
  double BestResponseValue(LeafVector<double>&& gradient) const;

  // -- For debugging ----------------------------------------------------------
  std::ostream& operator<<(std::ostream& os) const;

 private:
  const Player acting_player_;
  const std::shared_ptr<Observer> infostate_observer_;
  const std::unique_ptr<InfostateNode> root_;
  /*const*/ size_t tree_height_ = 0;

  // Tree structure collections that index the respective NodeIds.
  std::vector<InfostateNode*> decision_infostates_;
  std::vector<InfostateNode*> sequences_;
  // The last vector corresponds to the leaf nodes.
  std::vector<std::vector<InfostateNode*>> nodes_at_depths_;

  // Utility functions whenever we create a new node for the tree.
  std::unique_ptr<InfostateNode> MakeNode(
      InfostateNode* parent, InfostateNodeType type,
      const std::string& infostate_string, double terminal_utility,
      double terminal_ch_reach_prob, size_t depth,
      const State* originating_state);
  std::unique_ptr<InfostateNode> MakeRootNode() const;

  // Makes sure that all tree leaves are at the same height.
  // It inserts a linked list of dummy observation nodes with appropriate length
  // to balance all the leaves.
  void RebalanceTree();

  void UpdateLeafNode(InfostateNode* node, const State& state,
                      size_t leaf_depth, double chance_reach_probs);

  // Build the tree.
  void RecursivelyBuildTree(InfostateNode* parent, size_t depth,
                            const State& state, int move_limit,
                            double chance_reach_prob);
  void BuildTerminalNode(InfostateNode* parent, size_t depth,
                         const State& state, double chance_reach_prob);
  void BuildDecisionNode(InfostateNode* parent, size_t depth,
                         const State& state, int move_limit,
                         double chance_reach_prob);
  void BuildObservationNode(InfostateNode* parent, size_t depth,
                            const State& state, int move_limit,
                            double chance_reach_prob);

  void CollectNodesAtDepth(InfostateNode* node, size_t depth);
  void LabelNodesWithIds();
  std::pair<size_t, size_t> CollectStartEndSequenceIds(
      InfostateNode* node, const SequenceId parent_sequence);
};

// Iterate over a vector of unique pointers, but expose only the raw pointers.
template<class T>
class VecWithUniquePtrsIterator {
  int pos_;
  const std::vector<std::unique_ptr<T>>& vec_;
 public:
  explicit VecWithUniquePtrsIterator(
      const std::vector<std::unique_ptr<T>>& vec, int pos = 0)
      : pos_(pos), vec_(vec) {}
  VecWithUniquePtrsIterator& operator++() {
    pos_++;
    return *this;
  }
  bool operator==(VecWithUniquePtrsIterator other) const {
    return pos_ == other.pos_;
  }
  bool operator!=(VecWithUniquePtrsIterator other) const {
    return !(*this == other);
  }
  T* operator*() { return vec_[pos_].get(); }
  VecWithUniquePtrsIterator begin() const { return *this; }
  VecWithUniquePtrsIterator end() const {
    return VecWithUniquePtrsIterator(vec_, vec_.size());
  }
};

class InfostateNode final {
  // Note that all of the following members are const or they should be const.
  // However we can't make all of  them const during the node construction
  // because they might be computed only after the whole tree is built.
 private:
  // Reference to the tree this node belongs to. This reference has a valid
  // lifetime, as it is allocated once on the heap and never moved.
  const InfostateTree& tree_;
  // Pointer to the parent node. Null for the root node.
  // This is not const so that we can change it when we rebalance the tree.
  /*const*/ InfostateNode* parent_;
  // Position of this node in the parent's children, i.e. it holds that
  //   parent_->children_.at(incoming_index_).get() == this.
  //
  // For decision nodes this corresponds also to the
  //   State::LegalActions(player_).at(incoming_index_)
  //
  // This is not const so that we can change it when we rebalance the tree.
  /*const*/ int incoming_index_;
  // Type of the node.
  const InfostateNodeType type_;
  // Identifier of the infostate.
  const std::string infostate_string_;
  // Decision identifier of this node.
  // This is not const as the ids are assigned after the tree is built.
  /*const*/ DecisionId decision_id_ = kUndefinedDecisionId;
  // Sequence identifier of this node.
  // The first is the parent sequence of the infostate, while the last
  // two sequence IDs represent the sequence id of the first and last action + 1
  // at the infostate node. Because sequences assigned to an infostate
  // are contiguous, we don't need to store all intermediate sequence IDs.
  // We can thus use a Range iterable to make looping frictionless.
  // This is not const as the ids can be assigned only after the tree is built.
  /*const*/ SequenceId sequence_id_ = kUndefinedSequenceId;
  /*const*/ SequenceId start_sequence_id_ = kUndefinedSequenceId;
  /*const*/ SequenceId end_sequence_id_ = kUndefinedSequenceId;
  // Sequence identifier of this node.
  // This is not const as the ids are assigned after the tree is rebalanced.
  /*const*/ LeafId leaf_id_ = kUndefinedLeafId;
  // Utility of terminal state corresponding to the terminal infostate node.
  // If the node is not terminal, the value is NaN.
  const double terminal_utility_;
  // Cumulative product of chance probabilities leading up to a terminal node.
  // If the node is not terminal, the value is NaN.
  const double terminal_chn_reach_prob_;
  // Depth of the node, i.e. number of edges on the path from the root.
  // Note that depth does not necessarily correspond to the MoveNumber()
  // of corresponding states.
  // This is not const because tree rebalancing can change this value.
  /*const*/ size_t depth_;
  // Children infostate nodes. Notice the node owns its children.
  // This is not const so that we can add children.
  /*const*/ std::vector<std::unique_ptr<InfostateNode>> children_;
  // Store States that correspond to a leaf node.
  // This is not const so that we can add corresponding states.
  /*const*/ std::vector<std::unique_ptr<State>> corresponding_states_;
  // Store chance reach probs for States that correspond to a leaf node.
  // This is not const so that we can add corresponding reaches.
  /*const*/ std::vector<double> corresponding_ch_reaches_;
  // Stored only for decision nodes.
  const std::vector<Action> legal_actions_;
  // Stored only for terminal nodes.
  const std::vector<Action> terminal_history_;

  // Only InfostateTree is allowed to construct nodes.
  InfostateNode(
      const InfostateTree& tree, InfostateNode* parent, int incoming_index,
      InfostateNodeType type, const std::string& infostate_string,
      double terminal_utility, double terminal_ch_reach_prob, size_t depth,
      std::vector<Action> legal_actions, std::vector<Action> terminal_history);
  friend class InfostateTree;

 public:
  // -- Node accessors. --------------------------------------------------------
  const InfostateTree& tree() const { return tree_; }
  InfostateNode* parent() const { return parent_; }
  int incoming_index() const { return incoming_index_; }
  const InfostateNodeType& type() const { return type_; }
  size_t depth() const { return depth_; }
  bool is_root_node() const { return !parent_; }
  bool has_infostate_string() const {
    return infostate_string_ != kFillerInfostate
        && infostate_string_ != kDummyRootNodeInfostate;
  }
  const std::string& infostate_string() const {
    // Avoid working with empty infostate strings.
    SPIEL_DCHECK_TRUE(has_infostate_string());
    return infostate_string_;
  }

  // -- Children accessors. ----------------------------------------------------
  InfostateNode* child_at(int i) const { return children_.at(i).get(); }
  int num_children() const { return children_.size(); }
  VecWithUniquePtrsIterator<InfostateNode> child_iterator() const {
    return VecWithUniquePtrsIterator(children_);
  }

  // -- Sequence operations. ---------------------------------------------------
  const SequenceId sequence_id() const {
    SPIEL_CHECK_FALSE(sequence_id_.is_undefined());
    return sequence_id_;
  }
  const SequenceId start_sequence_id() const {
    SPIEL_CHECK_FALSE(start_sequence_id_.is_undefined());
    return start_sequence_id_;
  }
  const SequenceId end_sequence_id() const {
    SPIEL_CHECK_FALSE(end_sequence_id_.is_undefined());
    return end_sequence_id_;
  }
  Range<SequenceId> AllSequenceIds() const {
    return Range<SequenceId>(start_sequence_id_.id(),
                             end_sequence_id_.id(), &tree_);
  }

  // -- Decision operations. ---------------------------------------------------
  const DecisionId decision_id() const {
    SPIEL_CHECK_EQ(type_, kDecisionInfostateNode);
    SPIEL_CHECK_FALSE(decision_id_.is_undefined());
    return decision_id_;
  }
  const std::vector<Action>& legal_actions() const {
    SPIEL_CHECK_EQ(type_, kDecisionInfostateNode);
    return legal_actions_;
  }

  // -- Leaf operations. -------------------------------------------------------
  bool is_leaf_node() const { return children_.empty(); }
<<<<<<< HEAD
  double terminal_utility() const;
  double terminal_chance_reach_prob() const;
  size_t corresponding_states_size() const;
  const std::vector<std::unique_ptr<State>>& corresponding_states() const;
  const std::vector<double>& corresponding_chance_reach_probs() const;
  const std::vector<Action>& TerminalHistory() const;
=======
  double terminal_utility() const {
    SPIEL_CHECK_EQ(type_, kTerminalInfostateNode);
    return terminal_utility_;
  }
  double terminal_chance_reach_prob() const {
    SPIEL_CHECK_EQ(type_, kTerminalInfostateNode);
    return terminal_chn_reach_prob_;
  }
  size_t corresponding_states_size() const {
    return corresponding_states_.size();
  }
  const std::vector<std::unique_ptr<State>>& corresponding_states() const {
    SPIEL_CHECK_TRUE(is_leaf_node());
    return corresponding_states_;
  }
  const std::vector<double>& corresponding_chance_reach_probs() const {
    SPIEL_CHECK_TRUE(is_leaf_node());
    return corresponding_ch_reaches_;
  }
  const std::vector<Action>& TerminalHistory() const {
    SPIEL_DCHECK_EQ(type_, kTerminalInfostateNode);
    return terminal_history_;
  }
>>>>>>> 74b59b97

  // -- For debugging. ---------------------------------------------------------
  std::ostream& operator<<(std::ostream& os) const;
  // Make subtree certificate (string representation) for easy comparison
  // of (isomorphic) trees.
  std::string MakeCertificate() const;

 private:
  // Make sure that the subtree ends at the requested target depth by inserting
  // dummy observation nodes with one outcome.
  void RebalanceSubtree(int target_depth, int current_depth);

  // Get the unique_ptr for this node. The usage is intended only for tree
  // balance manipulation.
  std::unique_ptr<InfostateNode> Release();

  // Change the parent of this node by inserting it at at index
  // of the new parent. The node at the existing position will be freed.
  // We pass the unique ptr of itself, because calling Release might be
  // undefined: the node we want to swap a parent for can be root of a subtree.
  void SwapParent(std::unique_ptr<InfostateNode> self,
                  InfostateNode* target, int at_index);

  InfostateNode* AddChild(std::unique_ptr<InfostateNode> child);
  InfostateNode* GetChild(const std::string& infostate_string) const;
};

namespace {

// An implementation detail - Not to be used directly.
//
// Create a common TreeVector container that can be indexed
// with the respective NodeIds. This is later specialized for the individual
// indexing of the trees.
template<typename T, typename Id>
class TreeVector {
  const InfostateTree* tree_;
  std::vector<T> vec_;
 public:
  explicit TreeVector(const InfostateTree* tree)
      : tree_(tree), vec_(tree_->num_ids(Id(kUndefinedNodeId, tree))) {}
  TreeVector(const InfostateTree* tree, std::vector<T> vec)
      : tree_(tree), vec_(std::move(vec)) {
    SPIEL_CHECK_EQ(tree_->num_ids(Id(kUndefinedNodeId, tree)), vec_.size());
  }
  T& operator[](const Id& id) {
    SPIEL_DCHECK_TRUE(id.BelongsToTree(tree_));
    SPIEL_DCHECK_LE(0, id.id());
    SPIEL_DCHECK_LT(id.id(), vec_.size());
    return vec_[id.id()];
  }
  const T& operator[](const Id& id) const {
    SPIEL_DCHECK_TRUE(id.BelongsToTree(tree_));
    SPIEL_DCHECK_LE(0, id.id());
    SPIEL_DCHECK_LT(id.id(), vec_.size());
    return vec_[id.id()];
  }
  std::ostream& operator<<(std::ostream& os) const {
    return os << vec_ << " (for player " << tree_->acting_player() << ')';
  }
  size_t size() const { return vec_.size(); }
  Range<Id> range() { return Range<Id>(0, vec_.size(), tree_); }
  Range<Id> range(size_t from, size_t to) { return Range<Id>(from, to, tree_); }
  const InfostateTree* tree() const { return tree_; }
};

}  // namespace

// Arrays that can be easily indexed by SequenceIds.
// The space of all such arrays forms a treeplex [3].
//
// [3]: Smoothing Techniques for Computing Nash Equilibria of Sequential Games
//      http://www.cs.cmu.edu/~sandholm/proxtreeplex.MathOfOR.pdf
template<typename T>
class TreeplexVector final : public TreeVector<T, SequenceId> {
  using TreeVector<T, SequenceId>::TreeVector;
};

// Arrays that can be easily indexed by LeafIds.
template<typename T>
class LeafVector final : public TreeVector<T, LeafId> {
  using TreeVector<T, LeafId>::TreeVector;
};

// Arrays that can be easily indexed by DecisionIds.
template<typename T>
class DecisionVector final : public TreeVector<T, DecisionId> {
  using TreeVector<T, DecisionId>::TreeVector;
};

// Returns whether the supplied vector is a valid sequence-form strategy:
// The probability flow has to sum up to 1 and each sequence's incoming
// probability must be equal to outgoing probabilities.
bool IsValidSfStrategy(const SfStrategy& stategy);

}  // namespace algorithms
}  // namespace open_spiel

#endif  // OPEN_SPIEL_ALGORITHMS_INFOSTATE_TREE_H_<|MERGE_RESOLUTION|>--- conflicted
+++ resolved
@@ -34,7 +34,7 @@
 // between leaf nodes and non-leaf nodes. All terminal nodes are leaf nodes.
 //
 // The identification of infostates is based on strings from an information
-// state observer, i.e. one that is constructed using kInfoStateObsType.
+// state observer, i.e. one that is constructed using `kInfoStateObsType`.
 //
 // As algorithms typically need to store information associated to specific
 // nodes of the tree, we provide following indexing mechanisms (see the classes
@@ -268,10 +268,7 @@
 
 // Creates an infostate tree based on some leaf infostate nodes coming from
 // another infostate tree, up to some move limit.
-<<<<<<< HEAD
-=======
 // This is useful for easily constructing (depth-limited) tree continuations.
->>>>>>> 74b59b97
 std::shared_ptr<InfostateTree> MakeInfostateTree(
     const std::vector<const InfostateNode*>& start_nodes,
     int max_move_ahead_limit = 1000);
@@ -596,14 +593,6 @@
 
   // -- Leaf operations. -------------------------------------------------------
   bool is_leaf_node() const { return children_.empty(); }
-<<<<<<< HEAD
-  double terminal_utility() const;
-  double terminal_chance_reach_prob() const;
-  size_t corresponding_states_size() const;
-  const std::vector<std::unique_ptr<State>>& corresponding_states() const;
-  const std::vector<double>& corresponding_chance_reach_probs() const;
-  const std::vector<Action>& TerminalHistory() const;
-=======
   double terminal_utility() const {
     SPIEL_CHECK_EQ(type_, kTerminalInfostateNode);
     return terminal_utility_;
@@ -627,7 +616,6 @@
     SPIEL_DCHECK_EQ(type_, kTerminalInfostateNode);
     return terminal_history_;
   }
->>>>>>> 74b59b97
 
   // -- For debugging. ---------------------------------------------------------
   std::ostream& operator<<(std::ostream& os) const;
