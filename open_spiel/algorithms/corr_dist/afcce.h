--- conflicted
+++ resolved
@@ -121,10 +121,7 @@
     return TabularPolicy::GetStatePolicy(info_state);
   }
   ActionsAndProbs GetStatePolicy(const State& state, Player pl) const override {
-<<<<<<< HEAD
-=======
     SPIEL_CHECK_EQ(state.CurrentPlayer(), pl);
->>>>>>> bb3e33e3
     return GetStatePolicy(state);
   }
   ActionsAndProbs GetStatePolicy(const State& state) const override;
