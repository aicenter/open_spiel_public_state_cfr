// Copyright 2019 DeepMind Technologies Ltd. All rights reserved.
//
// Licensed under the Apache License, Version 2.0 (the "License");
// you may not use this file except in compliance with the License.
// You may obtain a copy of the License at
//
//     http://www.apache.org/licenses/LICENSE-2.0
//
// Unless required by applicable law or agreed to in writing, software
// distributed under the License is distributed on an "AS IS" BASIS,
// WITHOUT WARRANTIES OR CONDITIONS OF ANY KIND, either express or implied.
// See the License for the specific language governing permissions and
// limitations under the License.

#include "open_spiel/algorithms/infostate_tree.h"

#include <limits>
#include <memory>
#include <string>
#include <stack>
#include <utility>
#include <vector>

#include "open_spiel/action_view.h"


namespace open_spiel {
namespace algorithms {

InfostateNode::InfostateNode(
    const InfostateTree& tree, InfostateNode* parent, int incoming_index,
    InfostateNodeType type, const std::string& infostate_string,
    double terminal_utility,
    double terminal_ch_reach_prob, size_t depth,
    std::vector<Action> legal_actions, std::vector<Action> terminal_history)
    : tree_(tree), parent_(parent),
      incoming_index_(incoming_index), type_(type),
      infostate_string_(infostate_string),
      depth_(depth),
      terminal_utility_(terminal_utility),
      terminal_chn_reach_prob_(terminal_ch_reach_prob),
      legal_actions_(std::move(legal_actions)),
      terminal_history_(std::move(terminal_history)) {

  // Implications for kTerminalNode
  SPIEL_DCHECK_TRUE(type_ != kTerminalInfostateNode || parent_);
  // Implications for kDecisionNode
  SPIEL_DCHECK_TRUE(type_ != kDecisionInfostateNode || parent_);
  // Implications for kObservationNode
  SPIEL_DCHECK_TRUE(
      !(type_ == kObservationInfostateNode
            && parent_ && parent_->type() == kDecisionInfostateNode)
      || (incoming_index_ >= 0
            && incoming_index_ < parent_->legal_actions().size())
  );
}

<<<<<<< HEAD
const std::string& InfostateNode::infostate_string() const {
  // Avoid working with empty infostate strings.
  // Use Hasinfostate_string() first to check.
  SPIEL_DCHECK_TRUE(has_infostate_string());
  return infostate_string_;
}

bool InfostateNode::has_infostate_string() const {
  return infostate_string_ != kFillerInfostate
      && infostate_string_ != kDummyRootNodeInfostate;
}

double InfostateNode::terminal_utility() const {
  SPIEL_CHECK_EQ(type_, kTerminalInfostateNode);
  return terminal_utility_;
}

double InfostateNode::terminal_chance_reach_prob() const {
  SPIEL_CHECK_EQ(type_, kTerminalInfostateNode);
  return terminal_chn_reach_prob_;
}

const std::vector<Action>& InfostateNode::legal_actions() const {
  SPIEL_CHECK_EQ(type_, kDecisionInfostateNode);
  return legal_actions_;
}

size_t InfostateNode::corresponding_states_size() const {
  return corresponding_states_.size();
}

const std::vector<std::unique_ptr<State>>& InfostateNode::corresponding_states()
const {
  SPIEL_CHECK_TRUE(is_leaf_node());
  return corresponding_states_;
}

const std::vector<double>& InfostateNode::corresponding_chance_reach_probs()
const {
  SPIEL_CHECK_TRUE(is_leaf_node());
  return corresponding_ch_reaches_;
}

const SequenceId InfostateNode::sequence_id() const {
  SPIEL_CHECK_FALSE(sequence_id_.is_undefined());
  return sequence_id_;
}
const SequenceId InfostateNode::start_sequence_id() const {
  SPIEL_CHECK_FALSE(start_sequence_id_.is_undefined());
  return start_sequence_id_;
}
const SequenceId InfostateNode::end_sequence_id() const {
  SPIEL_CHECK_FALSE(end_sequence_id_.is_undefined());
  return end_sequence_id_;
}
const DecisionId InfostateNode::decision_id() const {
  SPIEL_CHECK_EQ(type_, kDecisionInfostateNode);
  SPIEL_CHECK_FALSE(decision_id_.is_undefined());
  return decision_id_;
}
=======
>>>>>>> 74b59b97
InfostateNode* InfostateNode::AddChild(std::unique_ptr<InfostateNode> child) {
  SPIEL_CHECK_EQ(child->parent_, this);
  children_.push_back(std::move(child));
  return children_.back().get();
}

InfostateNode* InfostateNode::GetChild(
    const std::string& infostate_string) const {
  for (const std::unique_ptr<InfostateNode>& child : children_) {
    if (child->infostate_string() == infostate_string) return child.get();
  }
  return nullptr;
}

std::ostream& InfostateNode::operator<<(std::ostream& os) const {
  if (!parent_) return os << 'x';
  return os << parent_ << ',' << incoming_index_;
}

std::string InfostateNode::MakeCertificate() const {
  if (type_ == kTerminalInfostateNode) return "{}";

  std::vector<std::string> certificates;
  for (InfostateNode* child : child_iterator()) {
    certificates.push_back(child->MakeCertificate());
  }
  std::sort(certificates.begin(), certificates.end());

  std::string open, close;
  if (type_ == kDecisionInfostateNode) {
    open = "[";
    close = "]";
  } else if (type_ == kObservationInfostateNode) {
    open = "(";
    close = ")";
  }

  return absl::StrCat(
      open,
      absl::StrJoin(certificates.begin(), certificates.end(), ""),
      close);
}

void InfostateNode::RebalanceSubtree(int target_depth, int current_depth) {
  SPIEL_DCHECK_LE(current_depth, target_depth);
  depth_ = current_depth;

  if (is_leaf_node() && target_depth != current_depth) {
    // Prepare the chain of dummy observations.
    depth_ = target_depth;
    std::unique_ptr<InfostateNode> node = Release();
    InfostateNode* node_parent = node->parent();
    int position_in_leaf_parent = node->incoming_index();
    std::unique_ptr<InfostateNode> chain_head =
        std::unique_ptr<InfostateNode>(new InfostateNode(
            /*tree=*/tree_, /*parent=*/nullptr,
            /*incoming_index=*/position_in_leaf_parent,
            kObservationInfostateNode,
            /*infostate_string=*/kFillerInfostate,
            /*terminal_utility=*/NAN, /*terminal_ch_reach_prob=*/NAN,
            current_depth, /*legal_actions=*/{}, /*terminal_history=*/{}));
    InfostateNode* chain_tail = chain_head.get();
    for (int i = 1; i < target_depth - current_depth; ++i) {
      chain_tail = chain_tail->AddChild(
          std::unique_ptr<InfostateNode>(new InfostateNode(
              /*tree=*/tree_, /*parent=*/chain_tail,
              /*incoming_index=*/0, kObservationInfostateNode,
              /*infostate_string=*/kFillerInfostate,
              /*terminal_utility=*/NAN, /*terminal_ch_reach_prob=*/NAN,
              current_depth + i, /*legal_actions=*/{},
              /*terminal_history=*/{})));
    }
    chain_tail->children_.push_back(nullptr);

    // First put the node to the chain. If we did it in reverse order,
    // i.e chain to parent and then node to the chain, the node would
    // become freed.
    node->SwapParent(std::move(node), /*target=*/chain_tail, 0);
    chain_head->SwapParent(std::move(chain_head), /*target=*/node_parent,
                           position_in_leaf_parent);
  }

  for (std::unique_ptr<InfostateNode>& child : children_) {
    child->RebalanceSubtree(target_depth, current_depth + 1);
  }
}

std::unique_ptr<InfostateNode> InfostateNode::Release() {
  SPIEL_DCHECK_TRUE(parent_);
  SPIEL_DCHECK_TRUE(parent_->children_.at(incoming_index_).get() == this);
  return std::move(parent_->children_.at(incoming_index_));
}

void InfostateNode::SwapParent(std::unique_ptr<InfostateNode> self,
                               InfostateNode* target, int at_index) {
  // This node is still who it thinks it is :)
  SPIEL_DCHECK_TRUE(self.get() == this);
  target->children_.at(at_index) = std::move(self);
  this->parent_ = target;
  this->incoming_index_ = at_index;
}

InfostateTree::InfostateTree(
    const std::vector<const State*>& start_states,
    const std::vector<double>& chance_reach_probs,
    std::shared_ptr<Observer> infostate_observer, Player acting_player,
    int max_move_ahead_limit)
    : acting_player_(acting_player),
      infostate_observer_(std::move(infostate_observer)),
      root_(MakeRootNode()) {
  SPIEL_CHECK_FALSE(start_states.empty());
  SPIEL_CHECK_EQ(start_states.size(), chance_reach_probs.size());
  SPIEL_CHECK_GE(acting_player_, 0);
  SPIEL_CHECK_LT(acting_player_, start_states[0]->GetGame()->NumPlayers());
  SPIEL_CHECK_TRUE(infostate_observer_->HasString());

  int start_max_move_number = 0;
  for (const State* start_state : start_states) {
    start_max_move_number = std::max(start_max_move_number,
                                     start_state->MoveNumber());
  }

  for (int i = 0; i < start_states.size(); ++i) {
    RecursivelyBuildTree(
        root_.get(), /*depth=*/1, *start_states[i],
        start_max_move_number + max_move_ahead_limit,
        chance_reach_probs[i]);
  }

  // Operations to make after building the tree.
  RebalanceTree();
  nodes_at_depths_.resize(tree_height() + 1);
  CollectNodesAtDepth(mutable_root(), 0);
  LabelNodesWithIds();
}

void InfostateTree::RebalanceTree() {
  root_->RebalanceSubtree(tree_height(), 0);
}

void InfostateTree::CollectNodesAtDepth(InfostateNode* node, size_t depth) {
  nodes_at_depths_[depth].push_back(node);
  for (InfostateNode* child : node->child_iterator())
    CollectNodesAtDepth(child, depth + 1);
}

std::ostream& InfostateTree::operator<<(std::ostream& os) const {
  return os << "Infostate tree for player " << acting_player_ << ".\n"
            << "Tree height: " << tree_height_ << '\n'
            << "Root branching: " << root_branching_factor() << '\n'
            << "Number of decision infostate nodes: " << num_decisions() << '\n'
            << "Number of sequences: " << num_sequences() << '\n'
            << "Number of leaves: " << num_leaves() << '\n'
            << "Tree certificate: " << '\n'
            << root().MakeCertificate() << '\n';
}

std::unique_ptr<InfostateNode> InfostateTree::MakeNode(
    InfostateNode* parent, InfostateNodeType type,
    const std::string& infostate_string,
    double terminal_utility, double terminal_ch_reach_prob,
    size_t depth, const State* originating_state) {
  auto legal_actions =
      originating_state && originating_state->IsPlayerActing(acting_player_)
      ? originating_state->LegalActions(acting_player_)
      : std::vector<Action>();
  auto terminal_history =
      originating_state && originating_state->IsTerminal()
      ? originating_state->History()
      : std::vector<Action>();
  // Instantiate node using new to make sure that we can call
  // the private constructor.
  auto node = std::unique_ptr<InfostateNode>(new InfostateNode(
      *this, parent, parent->num_children(), type, infostate_string,
      terminal_utility, terminal_ch_reach_prob, depth,
      std::move(legal_actions), std::move(terminal_history)));
  return node;
}

std::unique_ptr<InfostateNode> InfostateTree::MakeRootNode() const {
  return std::unique_ptr<InfostateNode>(new InfostateNode(
      /*tree=*/*this, /*parent=*/nullptr, /*incoming_index=*/0,
      /*type=*/kObservationInfostateNode,
      /*infostate_string=*/kDummyRootNodeInfostate,
      /*terminal_utility=*/NAN, /*chance_reach_prob=*/NAN,
      /*depth=*/0, /*legal_actions=*/{}, /*terminal_history=*/{}));
}

void InfostateTree::UpdateLeafNode(
    InfostateNode* node, const State& state, size_t leaf_depth,
    double chance_reach_probs) {
  tree_height_ = std::max(tree_height_, leaf_depth);
  node->corresponding_states_.push_back(state.Clone());
  node->corresponding_ch_reaches_.push_back(chance_reach_probs);
}

void InfostateTree::RecursivelyBuildTree(
    InfostateNode* parent, size_t depth, const State& state,
    int move_limit, double chance_reach_prob) {
  if (state.IsTerminal())
    return BuildTerminalNode(parent, depth, state, chance_reach_prob);
  else if (state.IsPlayerActing(acting_player_))
    return BuildDecisionNode(parent, depth, state, move_limit,
                             chance_reach_prob);
  else
    return BuildObservationNode(parent, depth, state, move_limit,
                                chance_reach_prob);
}

void InfostateTree::BuildTerminalNode(
    InfostateNode* parent, size_t depth,
    const State& state, double chance_reach_prob) {
  const double terminal_utility = state.Returns()[acting_player_];
  InfostateNode* terminal_node = parent->AddChild(MakeNode(
      parent, kTerminalInfostateNode,
      infostate_observer_->StringFrom(state, acting_player_), terminal_utility,
      chance_reach_prob, depth, &state));
  UpdateLeafNode(terminal_node, state, depth, chance_reach_prob);
}

void InfostateTree::BuildDecisionNode(
    InfostateNode* parent, size_t depth, const State& state,
    int move_limit, double chance_reach_prob) {
  SPIEL_DCHECK_EQ(parent->type(), kObservationInfostateNode);
  std::string info_state =
      infostate_observer_->StringFrom(state, acting_player_);
  InfostateNode* decision_node = parent->GetChild(info_state);
  const bool is_leaf_node = state.MoveNumber() >= move_limit;

  if (decision_node) {
    // The decision node has been already constructed along with children
    // for each action: these are observation nodes.
    // Fetches the observation child and goes deeper recursively.
    SPIEL_DCHECK_EQ(decision_node->type(), kDecisionInfostateNode);

    if (is_leaf_node) {  // Do not build deeper.
      return UpdateLeafNode(decision_node, state, depth, chance_reach_prob);
    }

    if (state.IsSimultaneousNode()) {
      const ActionView action_view(state);
      for (int i = 0; i < action_view.legal_actions[acting_player_].size();
           ++i) {
        InfostateNode* observation_node = decision_node->child_at(i);
        SPIEL_DCHECK_EQ(observation_node->type(),
                        kObservationInfostateNode);

        for (Action flat_actions :
             action_view.fixed_action(acting_player_, i)) {
          std::unique_ptr<State> child = state.Child(flat_actions);
          RecursivelyBuildTree(observation_node, depth + 2, *child,
                               move_limit, chance_reach_prob);
        }
      }
    } else {
      std::vector<Action> legal_actions = state.LegalActions(acting_player_);
      for (int i = 0; i < legal_actions.size(); ++i) {
        InfostateNode* observation_node = decision_node->child_at(i);
        SPIEL_DCHECK_EQ(observation_node->type(),
                        kObservationInfostateNode);
        std::unique_ptr<State> child = state.Child(legal_actions.at(i));
        RecursivelyBuildTree(observation_node, depth + 2, *child,
                             move_limit, chance_reach_prob);
      }
    }
  } else {  // The decision node was not found yet.
    decision_node = parent->AddChild(MakeNode(
        parent, kDecisionInfostateNode, info_state,
        /*terminal_utility=*/NAN, /*chance_reach_prob=*/NAN, depth, &state));

    if (is_leaf_node) {  // Do not build deeper.
      return UpdateLeafNode(decision_node, state, depth, chance_reach_prob);
    }

    // Build observation nodes right away after the decision node.
    // This is because the player might be acting multiple times in a row:
    // each time it might get some observations that branch the infostate
    // tree.

    if (state.IsSimultaneousNode()) {
      ActionView action_view(state);
      for (int i = 0; i < action_view.legal_actions[acting_player_].size();
           ++i) {
        // We build a dummy observation node.
        // We can't ask for a proper infostate string or an originating state,
        // because such a thing is not properly defined after only a partial
        // application of actions for the sim move state
        // (We need to supply all the actions).
        InfostateNode* observation_node = decision_node->AddChild(MakeNode(
            decision_node, kObservationInfostateNode,
            /*infostate_string=*/kFillerInfostate,
            /*terminal_utility=*/NAN, /*chance_reach_prob=*/NAN,
            depth, /*originating_state=*/nullptr));

        for (Action flat_actions :
             action_view.fixed_action(acting_player_, i)) {
          // Only now we can advance the state, when we have all actions.
          std::unique_ptr<State> child = state.Child(flat_actions);
          RecursivelyBuildTree(observation_node, depth + 2, *child,
                               move_limit, chance_reach_prob);
        }

      }
    } else {  // Not a sim move node.
      for (Action a : state.LegalActions()) {
        std::unique_ptr<State> child = state.Child(a);
        InfostateNode* observation_node = decision_node->AddChild(MakeNode(
            decision_node, kObservationInfostateNode,
            infostate_observer_->StringFrom(*child, acting_player_),
            /*terminal_utility=*/NAN, /*chance_reach_prob=*/NAN,
            depth, child.get()));
        RecursivelyBuildTree(observation_node, depth + 2, *child,
                             move_limit, chance_reach_prob);
      }
    }
  }
}

void InfostateTree::BuildObservationNode(
    InfostateNode* parent, size_t depth, const State& state,
    int move_limit, double chance_reach_prob) {
  SPIEL_DCHECK_TRUE(state.IsChanceNode()
                 || !state.IsPlayerActing(acting_player_));
  const bool is_leaf_node = state.MoveNumber() >= move_limit;
  const std::string info_state =
      infostate_observer_->StringFrom(state, acting_player_);

  InfostateNode* observation_node = parent->GetChild(info_state);
  if (!observation_node) {
    observation_node = parent->AddChild(MakeNode(
        parent, kObservationInfostateNode, info_state,
        /*terminal_utility=*/NAN, /*chance_reach_prob=*/NAN, depth, &state));
  }
  SPIEL_DCHECK_EQ(observation_node->type(), kObservationInfostateNode);

  if (is_leaf_node) {  // Do not build deeper.
    return UpdateLeafNode(observation_node, state, depth, chance_reach_prob);
  }

  if (state.IsChanceNode()) {
    for (std::pair<Action, double> action_prob : state.ChanceOutcomes()) {
      std::unique_ptr<State> child = state.Child(action_prob.first);
      RecursivelyBuildTree(observation_node, depth + 1, *child,
                           move_limit,
                           chance_reach_prob * action_prob.second);
    }
  } else {
    for (Action a : state.LegalActions()) {
      std::unique_ptr<State> child = state.Child(a);
      RecursivelyBuildTree(observation_node, depth + 1, *child,
                           move_limit, chance_reach_prob);
    }
  }
}
int InfostateTree::root_branching_factor() const {
  return root_->num_children();
}

std::shared_ptr<InfostateTree> MakeInfostateTree(
    const Game& game, Player acting_player,
    int max_move_limit) {
  // Uses new instead of make_shared, because shared_ptr is not a friend and
  // can't call private constructors.
  return std::shared_ptr<InfostateTree>(new InfostateTree(
      {game.NewInitialState().get()}, /*chance_reach_probs=*/{1.},
      game.MakeObserver(kInfoStateObsType, {}),
      acting_player, max_move_limit));
}

std::shared_ptr<InfostateTree> MakeInfostateTree(
    const std::vector<InfostateNode*>& start_nodes,
    int max_move_ahead_limit) {
  std::vector<const InfostateNode*> const_nodes(
      start_nodes.begin(), start_nodes.end());
  return MakeInfostateTree(const_nodes, max_move_ahead_limit);
}

std::shared_ptr<InfostateTree> MakeInfostateTree(
    const std::vector<const InfostateNode*>& start_nodes,
    int max_move_ahead_limit) {
  SPIEL_CHECK_FALSE(start_nodes.empty());
  const InfostateNode* some_node = start_nodes[0];
  const InfostateTree& originating_tree = some_node->tree();
  SPIEL_DCHECK_TRUE([&](){
    for (const InfostateNode* node : start_nodes) {
      if (!node) return false;
      if (!node->is_leaf_node()) return false;
      if (node->depth() != some_node->depth()) return false;
      if (&node->tree() != &originating_tree) return false;
    }
    return true;
  }());

  // We reserve a larger number of states, as infostate nodes typically contain
  // a large number of States. (8 is an arbitrary choice though).
  std::vector<const State*> start_states;
  start_states.reserve(start_nodes.size() * 8);
  std::vector<double> chance_reach_probs;
  chance_reach_probs.reserve(start_nodes.size() * 8);

  for (const InfostateNode* node : start_nodes) {
    for (int i = 0; i < node->corresponding_states_size(); ++i) {
      start_states.push_back(node->corresponding_states()[i].get());
      chance_reach_probs.push_back(node->corresponding_chance_reach_probs()[i]);
    }
  }

  // Uses new instead of make_shared, because shared_ptr is not a friend and
  // can't call private constructors.
  return std::shared_ptr<InfostateTree>(new InfostateTree(
<<<<<<< HEAD
      {game.NewInitialState().get()}, /*chance_reach_probs=*/{1.},
      game.MakeObserver(kInfoStateObsType, {}),
      acting_player, max_move_limit));
}

std::shared_ptr<InfostateTree> MakeInfostateTree(
    const std::vector<InfostateNode*>& start_nodes,
    int max_move_ahead_limit) {
  std::vector<const InfostateNode*> const_nodes(
      start_nodes.begin(), start_nodes.end());
  return MakeInfostateTree(const_nodes, max_move_ahead_limit);
}

std::shared_ptr<InfostateTree> MakeInfostateTree(
    const std::vector<const InfostateNode*>& start_nodes,
    int max_move_ahead_limit) {
  SPIEL_CHECK_FALSE(start_nodes.empty());
  const InfostateNode* some_node = start_nodes[0];
  const InfostateTree& originating_tree = some_node->tree();
  SPIEL_DCHECK_TRUE([&](){
    for (const InfostateNode* node : start_nodes) {
      if (!node) return false;
      if (!node->is_leaf_node()) return false;
      if (node->depth() != some_node->depth()) return false;
      if (&node->tree() != &originating_tree) return false;
    }
    return true;
  }());

  std::vector<const State*> start_states;
  start_states.reserve(start_nodes.size() * 8);
  std::vector<double> chance_reach_probs;
  chance_reach_probs.reserve(start_nodes.size() * 8);

  for (const InfostateNode* node : start_nodes) {
    for (int i = 0; i < node->corresponding_states_size(); ++i) {
      start_states.push_back(node->corresponding_states()[i].get());
      chance_reach_probs.push_back(node->corresponding_chance_reach_probs()[i]);
    }
  }

  return std::shared_ptr<InfostateTree>(new InfostateTree(
=======
>>>>>>> 74b59b97
      start_states, chance_reach_probs,
      originating_tree.infostate_observer_,
      originating_tree.acting_player_,
      max_move_ahead_limit));
}

std::shared_ptr<InfostateTree> MakeInfostateTree(
    const std::vector<const State*>& start_states,
    const std::vector<double>& chance_reach_probs,
    std::shared_ptr<Observer> infostate_observer, Player acting_player,
    int max_move_ahead_limit) {
  return std::shared_ptr<InfostateTree>(new InfostateTree(
      start_states, chance_reach_probs, infostate_observer, acting_player,
      max_move_ahead_limit));
}
SequenceId InfostateTree::empty_sequence() const {
  return root().sequence_id();
}
absl::optional<DecisionId> InfostateTree::DecisionIdForSequence(
    const SequenceId& sequence_id) const {
  SPIEL_DCHECK_TRUE(sequence_id.BelongsToTree(this));
  InfostateNode* node = sequences_.at(sequence_id.id());
  SPIEL_DCHECK_TRUE(node);
  if (node->is_root_node()) {
    return {};
  } else {
    return node->parent_->decision_id();
  }
}
absl::optional<InfostateNode*> InfostateTree::DecisionForSequence(
    const SequenceId& sequence_id) {
  SPIEL_DCHECK_TRUE(sequence_id.BelongsToTree(this));
  InfostateNode* node = sequences_.at(sequence_id.id());
  SPIEL_DCHECK_TRUE(node);
  if (node->is_root_node()) {
    return {};
  } else {
    return node->parent_;
  }
}
bool InfostateTree::IsLeafSequence(const SequenceId& sequence_id) const {
  SPIEL_DCHECK_TRUE(sequence_id.BelongsToTree(this));
  InfostateNode* node = sequences_.at(sequence_id.id());
  SPIEL_DCHECK_TRUE(node);
  return node->start_sequence_id() == node->end_sequence_id();
}
std::vector<DecisionId> InfostateTree::DecisionIdsWithParentSeq(
    const SequenceId& sequence_id) const {
  std::vector<DecisionId> out;
  const InfostateNode* observation_node = sequences_.at(sequence_id.id());
  std::stack<const InfostateNode*> open_set;
  for (const InfostateNode* child : observation_node->child_iterator()) {
    open_set.push(child);
  }
  while (!open_set.empty()) {
    const InfostateNode* node = open_set.top();
    open_set.pop();
    if (node->type() == kDecisionInfostateNode
        && node->sequence_id() == sequence_id) {
      out.push_back(node->decision_id());
    } else {
      for (const InfostateNode* child : node->child_iterator()) {
        open_set.push(child);
      }
    }
  }
  return out;
}

void InfostateTree::LabelNodesWithIds() {
  // Idea of labeling: label the leaf sequences first, and continue up the tree.
  size_t sequence_index = 0;
  size_t decision_index = 0;

  // Do not label leaf nodes with sequences.
  const int start_depth = nodes_at_depths_.size() - 2;

  for (int depth = start_depth; depth >= 0; --depth) {
    for (InfostateNode* node : nodes_at_depths_[depth]) {
      if (node->type() != kDecisionInfostateNode) continue;
      decision_infostates_.push_back(node);
      node->decision_id_ = DecisionId(decision_index++, this);

      for (InfostateNode* child : node->child_iterator()) {
        sequences_.push_back(child);
        child->sequence_id_ = SequenceId(sequence_index++, this);
      }
      // We could use sequence_index to set start and end sequences for
      // the decision infostate right away here, however we'd like to make
      // sure to label correctly all nodes in the tree.
    }
  }
  // Finally label the last sequence (an empty sequence) in the root node.
  sequences_.push_back(mutable_root());
  mutable_root()->sequence_id_ = SequenceId(sequence_index, this);

  CollectStartEndSequenceIds(mutable_root(), mutable_root()->sequence_id());
}

// Make a recursive call to assign the parent's sequences appropriately.
// Collect pairs of (start, end) sequence ids from children and propagate
// them up the tree. In case that deep nodes (close to the leaves) do not
// have any child decision nodes, set the (start, end) to the parent sequence.
// In this way the range iterator will be empty (start==end) and well defined.
std::pair<size_t, size_t> InfostateTree::CollectStartEndSequenceIds(
    InfostateNode* node, const SequenceId parent_sequence) {
  size_t min_index = kUndefinedNodeId; // This is a large number.
  size_t max_index = 0;
  const SequenceId propagate_sequence_id =
      node->sequence_id_.is_undefined()
      ? parent_sequence
      : node->sequence_id();  // This becomes the parent for next nodes.

  for (InfostateNode* child : node->child_iterator()) {
    auto[min_child, max_child] = CollectStartEndSequenceIds(
        child, propagate_sequence_id);
    min_index = std::min(min_child, min_index);
    max_index = std::max(max_child, max_index);
  }

  if (min_index != kUndefinedNodeId) {
    SPIEL_CHECK_LE(min_index, max_index);
    node->start_sequence_id_ = SequenceId(min_index, this);
    node->end_sequence_id_ = SequenceId(max_index + 1, this);
  } else {
    node->start_sequence_id_ = propagate_sequence_id;
    node->end_sequence_id_ = propagate_sequence_id;
  }

  if (node->sequence_id_.is_undefined()) {
    // Propagate children limits.
    node->sequence_id_ = parent_sequence;
    return {min_index, max_index};
  } else {
    // We have hit a defined sequence id, propagate it up.
    return {node->sequence_id_.id(), node->sequence_id_.id()};
  }
}

std::pair<double, SfStrategy> InfostateTree::BestResponse(
    TreeplexVector<double>&& gradient) const {
  SPIEL_CHECK_EQ(this, gradient.tree());
  SPIEL_CHECK_EQ(num_sequences(), gradient.size());
  SfStrategy response(this);

  // 1. Compute counterfactual best response
  // (i.e. in all infostates, even unreachable ones)
  SequenceId current(0, this);
  const double init_value = -std::numeric_limits<double>::infinity();
  while (current.id() <= empty_sequence().id()) {
    double max_value = init_value;
    SequenceId max_id = current;
    const InfostateNode* node = observation_infostate(current);
    for (current = node->start_sequence_id();
         current != node->end_sequence_id(); current.next()) {
      if (gradient[current] > max_value) {
        max_value = gradient[current];
        max_id = current;
      }
    }
    if (init_value != max_value) {
      gradient[node->sequence_id()] += max_value;
      response[max_id] = 1.;
    }
    current.next();
  }
  SPIEL_CHECK_EQ(current.id(), empty_sequence().id() + 1);

  // 2. Prune away unreachable subtrees.
  //
  // This can be done with a more costly recursion.
  // Instead we make a more cache-friendly double pass through the response
  // vector: we increment the visited path by 1, resulting in a value of 2.
  // Then we zero-out all values but 2.
  current = empty_sequence();
  response[current] = 2.;
  while (!IsLeafSequence(current)) {
    for (SequenceId seq : observation_infostate(current)->AllSequenceIds()) {
      if (response[seq] == 1.) {
        current = seq;
        response[seq] += 1.;
        break;
      }
    }
  }
  for (SequenceId seq : response.range()) {
    response[seq] = response[seq] == 2. ? 1. : 0.;
  }
  SPIEL_DCHECK_TRUE(IsValidSfStrategy(response));
  return {gradient[empty_sequence()], response};
}

double InfostateTree::BestResponseValue(LeafVector<double>&& gradient) const {
  // Loop over all heights.
  for (int d = tree_height_ - 1; d >= 0; d--) {
    int left_offset = 0;
    // Loop over all parents of current nodes.
    for (int parent_idx = 0; parent_idx < nodes_at_depths_[d].size();
         parent_idx++) {
      const InfostateNode* node = nodes_at_depths_[d][parent_idx];
      const int num_children = node->num_children();
      const Range<LeafId> children_range = gradient.range(
          left_offset, left_offset + num_children);
      const LeafId parent_id(parent_idx, this);

      if (node->type() == kDecisionInfostateNode) {
        double max_value = std::numeric_limits<double>::min();
        for (LeafId id : children_range) {
          max_value = std::fmax(max_value, gradient[id]);
        }
        gradient[parent_id] = max_value;
      } else {
        SPIEL_DCHECK_EQ(node->type(), kObservationInfostateNode);
        double sum_value = 0.;
        for (LeafId id : children_range) {
          sum_value += gradient[id];
        }
        gradient[parent_id] = sum_value;
      }
      left_offset += num_children;
    }
    // Check that we passed over all of the children.
    SPIEL_DCHECK_EQ(left_offset, nodes_at_depths_[d + 1].size());
  }
  const LeafId root_id(0, this);
  return gradient[root_id];
}

DecisionId InfostateTree::DecisionIdFromInfostateString(
    const std::string& infostate_string) const {
  for (InfostateNode* node : decision_infostates_) {
    if (node->infostate_string() == infostate_string)
      return node->decision_id();
  }
  return kUndefinedDecisionId;
}

const InfostateNode* InfostateTree::DecisionNodeFromInfostateString(
    const std::string& infostate_string) const {
  for (InfostateNode* node : decision_infostates_) {
    if (node->infostate_string() == infostate_string)
      return node;
  }
  return nullptr;
}

bool CheckSum(const SfStrategy& strategy, SequenceId id, double expected_sum) {
  if (fabs(strategy[id] - expected_sum) > 1e-13) {
    return false;
  }

  const InfostateTree* tree = strategy.tree();
  if (tree->IsLeafSequence(id)) {
    return true;
  }

  double actual_sum = 0.;
  const InfostateNode* node = tree->observation_infostate(id);
  for (SequenceId sub_seq : node->AllSequenceIds()) {
    actual_sum += strategy[sub_seq];
  }
  if (fabs(actual_sum - expected_sum) > 1e-13) {
    return false;
  }

  for (SequenceId sub_seq : node->AllSequenceIds()) {
    if (!CheckSum(strategy, sub_seq, strategy[sub_seq])) {
      return false;
    }
  }
  return true;
}

bool IsValidSfStrategy(const SfStrategy& strategy) {
  return CheckSum(strategy, strategy.tree()->empty_sequence(), 1.);
}

}  // namespace algorithms
}  // namespace open_spiel<|MERGE_RESOLUTION|>--- conflicted
+++ resolved
@@ -55,69 +55,6 @@
   );
 }
 
-<<<<<<< HEAD
-const std::string& InfostateNode::infostate_string() const {
-  // Avoid working with empty infostate strings.
-  // Use Hasinfostate_string() first to check.
-  SPIEL_DCHECK_TRUE(has_infostate_string());
-  return infostate_string_;
-}
-
-bool InfostateNode::has_infostate_string() const {
-  return infostate_string_ != kFillerInfostate
-      && infostate_string_ != kDummyRootNodeInfostate;
-}
-
-double InfostateNode::terminal_utility() const {
-  SPIEL_CHECK_EQ(type_, kTerminalInfostateNode);
-  return terminal_utility_;
-}
-
-double InfostateNode::terminal_chance_reach_prob() const {
-  SPIEL_CHECK_EQ(type_, kTerminalInfostateNode);
-  return terminal_chn_reach_prob_;
-}
-
-const std::vector<Action>& InfostateNode::legal_actions() const {
-  SPIEL_CHECK_EQ(type_, kDecisionInfostateNode);
-  return legal_actions_;
-}
-
-size_t InfostateNode::corresponding_states_size() const {
-  return corresponding_states_.size();
-}
-
-const std::vector<std::unique_ptr<State>>& InfostateNode::corresponding_states()
-const {
-  SPIEL_CHECK_TRUE(is_leaf_node());
-  return corresponding_states_;
-}
-
-const std::vector<double>& InfostateNode::corresponding_chance_reach_probs()
-const {
-  SPIEL_CHECK_TRUE(is_leaf_node());
-  return corresponding_ch_reaches_;
-}
-
-const SequenceId InfostateNode::sequence_id() const {
-  SPIEL_CHECK_FALSE(sequence_id_.is_undefined());
-  return sequence_id_;
-}
-const SequenceId InfostateNode::start_sequence_id() const {
-  SPIEL_CHECK_FALSE(start_sequence_id_.is_undefined());
-  return start_sequence_id_;
-}
-const SequenceId InfostateNode::end_sequence_id() const {
-  SPIEL_CHECK_FALSE(end_sequence_id_.is_undefined());
-  return end_sequence_id_;
-}
-const DecisionId InfostateNode::decision_id() const {
-  SPIEL_CHECK_EQ(type_, kDecisionInfostateNode);
-  SPIEL_CHECK_FALSE(decision_id_.is_undefined());
-  return decision_id_;
-}
-=======
->>>>>>> 74b59b97
 InfostateNode* InfostateNode::AddChild(std::unique_ptr<InfostateNode> child) {
   SPIEL_CHECK_EQ(child->parent_, this);
   children_.push_back(std::move(child));
@@ -528,51 +465,6 @@
   // Uses new instead of make_shared, because shared_ptr is not a friend and
   // can't call private constructors.
   return std::shared_ptr<InfostateTree>(new InfostateTree(
-<<<<<<< HEAD
-      {game.NewInitialState().get()}, /*chance_reach_probs=*/{1.},
-      game.MakeObserver(kInfoStateObsType, {}),
-      acting_player, max_move_limit));
-}
-
-std::shared_ptr<InfostateTree> MakeInfostateTree(
-    const std::vector<InfostateNode*>& start_nodes,
-    int max_move_ahead_limit) {
-  std::vector<const InfostateNode*> const_nodes(
-      start_nodes.begin(), start_nodes.end());
-  return MakeInfostateTree(const_nodes, max_move_ahead_limit);
-}
-
-std::shared_ptr<InfostateTree> MakeInfostateTree(
-    const std::vector<const InfostateNode*>& start_nodes,
-    int max_move_ahead_limit) {
-  SPIEL_CHECK_FALSE(start_nodes.empty());
-  const InfostateNode* some_node = start_nodes[0];
-  const InfostateTree& originating_tree = some_node->tree();
-  SPIEL_DCHECK_TRUE([&](){
-    for (const InfostateNode* node : start_nodes) {
-      if (!node) return false;
-      if (!node->is_leaf_node()) return false;
-      if (node->depth() != some_node->depth()) return false;
-      if (&node->tree() != &originating_tree) return false;
-    }
-    return true;
-  }());
-
-  std::vector<const State*> start_states;
-  start_states.reserve(start_nodes.size() * 8);
-  std::vector<double> chance_reach_probs;
-  chance_reach_probs.reserve(start_nodes.size() * 8);
-
-  for (const InfostateNode* node : start_nodes) {
-    for (int i = 0; i < node->corresponding_states_size(); ++i) {
-      start_states.push_back(node->corresponding_states()[i].get());
-      chance_reach_probs.push_back(node->corresponding_chance_reach_probs()[i]);
-    }
-  }
-
-  return std::shared_ptr<InfostateTree>(new InfostateTree(
-=======
->>>>>>> 74b59b97
       start_states, chance_reach_probs,
       originating_tree.infostate_observer_,
       originating_tree.acting_player_,
@@ -588,6 +480,7 @@
       start_states, chance_reach_probs, infostate_observer, acting_player,
       max_move_ahead_limit));
 }
+
 SequenceId InfostateTree::empty_sequence() const {
   return root().sequence_id();
 }
